--- conflicted
+++ resolved
@@ -3,15 +3,12 @@
 - rely on HtmlAgilityPack for the parsing
 - drop support for .NET 3.5
 
-<<<<<<< HEAD
-=======
 # 2.3.0
 
 - better table border style
 - keep processing html even if downloading image generates an error
 - support for styling OL, UL and LI elements
 
->>>>>>> 522a5dfb
 # 2.2.0
 
 - support latest version of OpenXML SDK (2.12.0) which introduces an API to add an OpenXmlElement to the correct XSD order
