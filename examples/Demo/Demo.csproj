--- conflicted
+++ resolved
@@ -1,26 +1,22 @@
-﻿<Project Sdk="Microsoft.NET.Sdk">
-
-  <PropertyGroup>
-    <TargetFrameworks Condition="'$(OS)' != 'Windows_NT'">netcoreapp3.1</TargetFrameworks>
-    <TargetFrameworks Condition="'$(OS)' == 'Windows_NT'">net48;netcoreapp3.1</TargetFrameworks>
-    <OutputType>Exe</OutputType>
-  </PropertyGroup>
-
-  <ItemGroup>
-<<<<<<< HEAD
-    <PackageReference Include="DocumentFormat.OpenXml" Version="2.12.0" />
-=======
-    <PackageReference Include="DocumentFormat.OpenXml" Version="2.15.0" />
->>>>>>> 522a5dfb
-    <PackageReference Include="System.Diagnostics.Process" Version="4.3.0" />
-  </ItemGroup>
-
-  <ItemGroup>
-    <ProjectReference Include="..\..\src\Html2OpenXml\HtmlToOpenXml.csproj" />
-  </ItemGroup>
-
-  <ItemGroup>
-    <EmbeddedResource Include="Resources\*" />
-  </ItemGroup>
-
+﻿<Project Sdk="Microsoft.NET.Sdk">
+
+  <PropertyGroup>
+    <TargetFrameworks Condition="'$(OS)' != 'Windows_NT'">netcoreapp3.1</TargetFrameworks>
+    <TargetFrameworks Condition="'$(OS)' == 'Windows_NT'">net48;netcoreapp3.1</TargetFrameworks>
+    <OutputType>Exe</OutputType>
+  </PropertyGroup>
+
+  <ItemGroup>
+    <PackageReference Include="DocumentFormat.OpenXml" Version="2.15.0" />
+    <PackageReference Include="System.Diagnostics.Process" Version="4.3.0" />
+  </ItemGroup>
+
+  <ItemGroup>
+    <ProjectReference Include="..\..\src\Html2OpenXml\HtmlToOpenXml.csproj" />
+  </ItemGroup>
+
+  <ItemGroup>
+    <EmbeddedResource Include="Resources\*" />
+  </ItemGroup>
+
 </Project>