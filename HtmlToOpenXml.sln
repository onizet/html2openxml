﻿
Microsoft Visual Studio Solution File, Format Version 12.00
# Visual Studio Version 17
VisualStudioVersion = 17.8.34511.84
MinimumVisualStudioVersion = 10.0.40219.1
Project("{9A19103F-16F7-4668-BE54-9A1E7A4F7556}") = "HtmlToOpenXml", "src\Html2OpenXml\HtmlToOpenXml.csproj", "{EF700F30-C9BB-49A6-912C-E3B77857B514}"
EndProject
Project("{2150E333-8FDC-42A3-9474-1A3956D46DE8}") = "src", "src", "{58520A98-BA53-4BA4-AAE3-786AA21331D6}"
EndProject
Project("{2150E333-8FDC-42A3-9474-1A3956D46DE8}") = "test", "test", "{84EA02ED-2E97-47D2-992E-32CC104A3A7A}"
EndProject
Project("{9A19103F-16F7-4668-BE54-9A1E7A4F7556}") = "Demo", "examples\Demo\Demo.csproj", "{A1ECC760-B9F7-4A00-AF5F-568B5FD6F09F}"
EndProject
Project("{9A19103F-16F7-4668-BE54-9A1E7A4F7556}") = "HtmlToOpenXml.Tests", "test\HtmlToOpenXml.Tests\HtmlToOpenXml.Tests.csproj", "{CA0A68E0-45A0-4A01-A061-F951D93D6906}"
EndProject
Project("{9A19103F-16F7-4668-BE54-9A1E7A4F7556}") = "Benchmark", "examples\Benchmark\Benchmark.csproj", "{143A3684-FAEB-43D0-A895-09BE5FDF85F6}"
EndProject
Global
<<<<<<< HEAD
    GlobalSection(SolutionConfigurationPlatforms) = preSolution
        Debug|Any CPU = Debug|Any CPU
        Release|Any CPU = Release|Any CPU
    EndGlobalSection
    GlobalSection(ProjectConfigurationPlatforms) = postSolution
        {EF700F30-C9BB-49A6-912C-E3B77857B514}.Debug|Any CPU.ActiveCfg = Debug|Any CPU
        {EF700F30-C9BB-49A6-912C-E3B77857B514}.Debug|Any CPU.Build.0 = Debug|Any CPU
        {EF700F30-C9BB-49A6-912C-E3B77857B514}.Release|Any CPU.ActiveCfg = Release|Any CPU
        {EF700F30-C9BB-49A6-912C-E3B77857B514}.Release|Any CPU.Build.0 = Release|Any CPU
        {A1ECC760-B9F7-4A00-AF5F-568B5FD6F09F}.Debug|Any CPU.ActiveCfg = Debug|Any CPU
        {A1ECC760-B9F7-4A00-AF5F-568B5FD6F09F}.Debug|Any CPU.Build.0 = Debug|Any CPU
        {A1ECC760-B9F7-4A00-AF5F-568B5FD6F09F}.Release|Any CPU.ActiveCfg = Release|Any CPU
        {A1ECC760-B9F7-4A00-AF5F-568B5FD6F09F}.Release|Any CPU.Build.0 = Release|Any CPU
        {CA0A68E0-45A0-4A01-A061-F951D93D6906}.Debug|Any CPU.ActiveCfg = Debug|Any CPU
        {CA0A68E0-45A0-4A01-A061-F951D93D6906}.Debug|Any CPU.Build.0 = Debug|Any CPU
        {CA0A68E0-45A0-4A01-A061-F951D93D6906}.Release|Any CPU.ActiveCfg = Release|Any CPU
        {CA0A68E0-45A0-4A01-A061-F951D93D6906}.Release|Any CPU.Build.0 = Release|Any CPU
        {143A3684-FAEB-43D0-A895-09BE5FDF85F6}.Debug|Any CPU.ActiveCfg = Debug|Any CPU
        {143A3684-FAEB-43D0-A895-09BE5FDF85F6}.Debug|Any CPU.Build.0 = Debug|Any CPU
        {143A3684-FAEB-43D0-A895-09BE5FDF85F6}.Release|Any CPU.ActiveCfg = Release|Any CPU
        {143A3684-FAEB-43D0-A895-09BE5FDF85F6}.Release|Any CPU.Build.0 = Release|Any CPU
    EndGlobalSection
    GlobalSection(SolutionProperties) = preSolution
        HideSolutionNode = FALSE
    EndGlobalSection
    GlobalSection(NestedProjects) = preSolution
        {EF700F30-C9BB-49A6-912C-E3B77857B514} = {58520A98-BA53-4BA4-AAE3-786AA21331D6}
        {A1ECC760-B9F7-4A00-AF5F-568B5FD6F09F} = {84EA02ED-2E97-47D2-992E-32CC104A3A7A}
        {CA0A68E0-45A0-4A01-A061-F951D93D6906} = {84EA02ED-2E97-47D2-992E-32CC104A3A7A}
        {143A3684-FAEB-43D0-A895-09BE5FDF85F6} = {84EA02ED-2E97-47D2-992E-32CC104A3A7A}
    EndGlobalSection
    GlobalSection(ExtensibilityGlobals) = postSolution
        SolutionGuid = {14EE1026-6507-4295-9FEE-67A55C3849CE}
        SolutionGuid = {194D4CBE-A20A-4E32-967B-E1BBD3922C29}
    EndGlobalSection
=======
	GlobalSection(SolutionConfigurationPlatforms) = preSolution
		Debug|Any CPU = Debug|Any CPU
		Release|Any CPU = Release|Any CPU
	EndGlobalSection
	GlobalSection(ProjectConfigurationPlatforms) = postSolution
		{EF700F30-C9BB-49A6-912C-E3B77857B514}.Debug|Any CPU.ActiveCfg = Debug|Any CPU
		{EF700F30-C9BB-49A6-912C-E3B77857B514}.Debug|Any CPU.Build.0 = Debug|Any CPU
		{EF700F30-C9BB-49A6-912C-E3B77857B514}.Release|Any CPU.ActiveCfg = Release|Any CPU
		{EF700F30-C9BB-49A6-912C-E3B77857B514}.Release|Any CPU.Build.0 = Release|Any CPU
		{A1ECC760-B9F7-4A00-AF5F-568B5FD6F09F}.Debug|Any CPU.ActiveCfg = Debug|Any CPU
		{A1ECC760-B9F7-4A00-AF5F-568B5FD6F09F}.Debug|Any CPU.Build.0 = Debug|Any CPU
		{A1ECC760-B9F7-4A00-AF5F-568B5FD6F09F}.Release|Any CPU.ActiveCfg = Release|Any CPU
		{A1ECC760-B9F7-4A00-AF5F-568B5FD6F09F}.Release|Any CPU.Build.0 = Release|Any CPU
		{CA0A68E0-45A0-4A01-A061-F951D93D6906}.Debug|Any CPU.ActiveCfg = Debug|Any CPU
		{CA0A68E0-45A0-4A01-A061-F951D93D6906}.Debug|Any CPU.Build.0 = Debug|Any CPU
		{CA0A68E0-45A0-4A01-A061-F951D93D6906}.Release|Any CPU.ActiveCfg = Release|Any CPU
		{CA0A68E0-45A0-4A01-A061-F951D93D6906}.Release|Any CPU.Build.0 = Release|Any CPU
	EndGlobalSection
	GlobalSection(SolutionProperties) = preSolution
		HideSolutionNode = FALSE
	EndGlobalSection
	GlobalSection(NestedProjects) = preSolution
		{EF700F30-C9BB-49A6-912C-E3B77857B514} = {58520A98-BA53-4BA4-AAE3-786AA21331D6}
		{A1ECC760-B9F7-4A00-AF5F-568B5FD6F09F} = {84EA02ED-2E97-47D2-992E-32CC104A3A7A}
		{CA0A68E0-45A0-4A01-A061-F951D93D6906} = {84EA02ED-2E97-47D2-992E-32CC104A3A7A}
	EndGlobalSection
	GlobalSection(ExtensibilityGlobals) = postSolution
		        SolutionGuid = {14EE1026-6507-4295-9FEE-67A55C3849CE}
	EndGlobalSection
>>>>>>> 5c6bfe21
EndGlobal<|MERGE_RESOLUTION|>--- conflicted
+++ resolved
@@ -16,7 +16,6 @@
 Project("{9A19103F-16F7-4668-BE54-9A1E7A4F7556}") = "Benchmark", "examples\Benchmark\Benchmark.csproj", "{143A3684-FAEB-43D0-A895-09BE5FDF85F6}"
 EndProject
 Global
-<<<<<<< HEAD
     GlobalSection(SolutionConfigurationPlatforms) = preSolution
         Debug|Any CPU = Debug|Any CPU
         Release|Any CPU = Release|Any CPU
@@ -52,35 +51,4 @@
         SolutionGuid = {14EE1026-6507-4295-9FEE-67A55C3849CE}
         SolutionGuid = {194D4CBE-A20A-4E32-967B-E1BBD3922C29}
     EndGlobalSection
-=======
-	GlobalSection(SolutionConfigurationPlatforms) = preSolution
-		Debug|Any CPU = Debug|Any CPU
-		Release|Any CPU = Release|Any CPU
-	EndGlobalSection
-	GlobalSection(ProjectConfigurationPlatforms) = postSolution
-		{EF700F30-C9BB-49A6-912C-E3B77857B514}.Debug|Any CPU.ActiveCfg = Debug|Any CPU
-		{EF700F30-C9BB-49A6-912C-E3B77857B514}.Debug|Any CPU.Build.0 = Debug|Any CPU
-		{EF700F30-C9BB-49A6-912C-E3B77857B514}.Release|Any CPU.ActiveCfg = Release|Any CPU
-		{EF700F30-C9BB-49A6-912C-E3B77857B514}.Release|Any CPU.Build.0 = Release|Any CPU
-		{A1ECC760-B9F7-4A00-AF5F-568B5FD6F09F}.Debug|Any CPU.ActiveCfg = Debug|Any CPU
-		{A1ECC760-B9F7-4A00-AF5F-568B5FD6F09F}.Debug|Any CPU.Build.0 = Debug|Any CPU
-		{A1ECC760-B9F7-4A00-AF5F-568B5FD6F09F}.Release|Any CPU.ActiveCfg = Release|Any CPU
-		{A1ECC760-B9F7-4A00-AF5F-568B5FD6F09F}.Release|Any CPU.Build.0 = Release|Any CPU
-		{CA0A68E0-45A0-4A01-A061-F951D93D6906}.Debug|Any CPU.ActiveCfg = Debug|Any CPU
-		{CA0A68E0-45A0-4A01-A061-F951D93D6906}.Debug|Any CPU.Build.0 = Debug|Any CPU
-		{CA0A68E0-45A0-4A01-A061-F951D93D6906}.Release|Any CPU.ActiveCfg = Release|Any CPU
-		{CA0A68E0-45A0-4A01-A061-F951D93D6906}.Release|Any CPU.Build.0 = Release|Any CPU
-	EndGlobalSection
-	GlobalSection(SolutionProperties) = preSolution
-		HideSolutionNode = FALSE
-	EndGlobalSection
-	GlobalSection(NestedProjects) = preSolution
-		{EF700F30-C9BB-49A6-912C-E3B77857B514} = {58520A98-BA53-4BA4-AAE3-786AA21331D6}
-		{A1ECC760-B9F7-4A00-AF5F-568B5FD6F09F} = {84EA02ED-2E97-47D2-992E-32CC104A3A7A}
-		{CA0A68E0-45A0-4A01-A061-F951D93D6906} = {84EA02ED-2E97-47D2-992E-32CC104A3A7A}
-	EndGlobalSection
-	GlobalSection(ExtensibilityGlobals) = postSolution
-		        SolutionGuid = {14EE1026-6507-4295-9FEE-67A55C3849CE}
-	EndGlobalSection
->>>>>>> 5c6bfe21
 EndGlobal