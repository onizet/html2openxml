--- conflicted
+++ resolved
@@ -158,8 +158,6 @@
             Assert.That(paragraph.ParagraphProperties, Is.Not.Null);
             Assert.That(paragraph.ParagraphProperties?.ParagraphStyleId?.Val?.Value, Is.EqualTo("CustomIntenseQuoteStyle"));
         }
-<<<<<<< HEAD
-=======
 
         [Test(Description = "Parser should consider the last occurence of a style")]
         public void DuplicateStyle_ReturnsLatter()
@@ -183,6 +181,5 @@
             Assert.That(styleAttributes["text-decoration"], Is.Null);
             Assert.That(styleAttributes["color"], Is.EqualTo("red"));
         }
->>>>>>> 5c6bfe21
     }
 }