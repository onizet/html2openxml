--- conflicted
+++ resolved
@@ -43,14 +43,9 @@
             AssertIsImg(elements[0]);
         }
 
-<<<<<<< HEAD
-        [Test]
-        public void IgnoreEmptyImg()
-=======
         [TestCase("<img alt='Smiley face' width='42' height='42'>", Description = "Empty image")]
         [TestCase("<img src='tcp://192.168.0.1:53/attach.jpg'>", Description = "Unsupported protocol")]
         public void IgnoreImage(string html)
->>>>>>> 6bbe9f65
         {
             var elements = converter.Parse(html);
             Assert.That(elements, Is.Empty);
