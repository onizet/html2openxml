/* Copyright (C) Olivier Nizet https://github.com/onizet/html2openxml - All Rights Reserved
 * 
 * This source is subject to the Microsoft Permissive License.
 * Please see the License.txt file for more information.
 * All other rights reserved.
 * 
 * THIS CODE AND INFORMATION ARE PROVIDED "AS IS" WITHOUT WARRANTY OF ANY 
 * KIND, EITHER EXPRESSED OR IMPLIED, INCLUDING BUT NOT LIMITED TO THE
 * IMPLIED WARRANTIES OF MERCHANTABILITY AND/OR FITNESS FOR A
 * PARTICULAR PURPOSE.
 */
using System;
using System.Collections.Generic;
using System.Globalization;
using System.Linq;
using System.Text.RegularExpressions;
using DocumentFormat.OpenXml;
using DocumentFormat.OpenXml.Packaging;
using DocumentFormat.OpenXml.Wordprocessing;

namespace HtmlToOpenXml
{
	using a = DocumentFormat.OpenXml.Drawing;
	using pic = DocumentFormat.OpenXml.Drawing.Pictures;
	using wBorder = DocumentFormat.OpenXml.Wordprocessing.Border;

	partial class HtmlConverter
	{
		//____________________________________________________________________
		//
		// Processing known tags

		#region ProcessAcronym

		private void ProcessAcronym(HtmlEnumerator en)
		{
			// Transform the inline acronym/abbreviation to a reference to a foot note.

			string title = en.Attributes["title"];
			if (title == null) return;

			AlternateProcessHtmlChunks(en, en.ClosingCurrentTag);

			if (elements.Count > 0 && elements[0] is Run)
			{
				string runStyle;
				FootnoteEndnoteReferenceType reference;

				if (this.AcronymPosition == AcronymPosition.PageEnd)
				{
					reference = new FootnoteReference() { Id = AddFootnoteReference(title) };
					runStyle = htmlStyles.DefaultStyles.FootnoteReferenceStyle;
				}
				else
				{
					reference = new EndnoteReference() { Id = AddEndnoteReference(title) };
					runStyle = htmlStyles.DefaultStyles.EndnoteReferenceStyle;
				}

				Run run;
				elements.Add(
					run = new Run(
						new RunProperties {
							RunStyle = new RunStyle() { Val = htmlStyles.GetStyle(runStyle, StyleValues.Character) }
						},
						reference));
			}
		}

		#endregion

		#region ProcessBlockQuote

		private void ProcessBlockQuote(HtmlEnumerator en)
		{
			CompleteCurrentParagraph(true);

			string tagName = en.CurrentTag;
			string cite = en.Attributes["cite"];

			htmlStyles.Paragraph.BeginTag(en.CurrentTag, new ParagraphStyleId() { Val = htmlStyles.GetStyle(htmlStyles.DefaultStyles.IntenseQuoteStyle) });

			AlternateProcessHtmlChunks(en, en.ClosingCurrentTag);

			if (cite != null)
			{
				string runStyle;
				FootnoteEndnoteReferenceType reference;

				if (this.AcronymPosition == AcronymPosition.PageEnd)
				{
					reference = new FootnoteReference() { Id = AddFootnoteReference(cite) };
					runStyle = htmlStyles.DefaultStyles.FootnoteReferenceStyle;
				}
				else
				{
					reference = new EndnoteReference() { Id = AddEndnoteReference(cite) };
					runStyle = htmlStyles.DefaultStyles.EndnoteReferenceStyle;
				}

				Run run;
				elements.Add(
					run = new Run(
						new RunProperties {
							RunStyle = new RunStyle() { Val = htmlStyles.GetStyle(runStyle, StyleValues.Character) }
						},
						reference));
			}

			CompleteCurrentParagraph(true);
			htmlStyles.Paragraph.EndTag(tagName);
		}

		#endregion

		#region ProcessBody

		private void ProcessBody(HtmlEnumerator en)
		{
			List<OpenXmlElement> styleAttributes = new List<OpenXmlElement>();
			htmlStyles.Paragraph.ProcessCommonAttributes(en, styleAttributes);

			if (styleAttributes.Count > 0)
				htmlStyles.Runs.BeginTag(en.CurrentTag, styleAttributes.ToArray());

			// Unsupported W3C attribute but claimed by users. Specified at <body> level, the page
			// orientation is applied on the whole document
			string attr = en.StyleAttributes["page-orientation"];
			if (attr != null)
			{
				PageOrientationValues orientation = Converter.ToPageOrientation(attr);

                SectionProperties sectionProperties = mainPart.Document.Body.GetFirstChild<SectionProperties>();
                if (sectionProperties == null || sectionProperties.GetFirstChild<PageSize>() == null)
                {
                    mainPart.Document.Body.Append(HtmlConverter.ChangePageOrientation(orientation));
                }
                else
                {
                    PageSize pageSize = sectionProperties.GetFirstChild<PageSize>();
                    if (!pageSize.Compare(orientation))
                    {
                        SectionProperties validSectionProp = ChangePageOrientation(orientation);
                        if (pageSize != null) pageSize.Remove();
                        sectionProperties.PrependChild(validSectionProp.GetFirstChild<PageSize>().CloneNode(true));
                    }
                }
            }
		}

		#endregion

		#region ProcessBr

		private void ProcessBr(HtmlEnumerator en)
		{
			elements.Add(new Run(new Break()));
		}

		#endregion

		#region ProcessCite

		private void ProcessCite(HtmlEnumerator en)
		{
			ProcessHtmlElement<RunStyle>(en, new RunStyle() { Val = htmlStyles.GetStyle(htmlStyles.DefaultStyles.QuoteStyle, StyleValues.Character) });
		}

		#endregion

		#region ProcessDefinitionList

		private void ProcessDefinitionList(HtmlEnumerator en)
		{
			ProcessParagraph(en);
			currentParagraph.InsertInProperties(prop => prop.SpacingBetweenLines = new SpacingBetweenLines() { After = "0" });
		}

		#endregion

		#region ProcessDefinitionListItem

		private void ProcessDefinitionListItem(HtmlEnumerator en)
		{
			AlternateProcessHtmlChunks(en, "</dd>");

			currentParagraph = htmlStyles.Paragraph.NewParagraph();
			currentParagraph.Append(elements);
			currentParagraph.InsertInProperties(prop => {
				prop.Indentation = new Indentation() { FirstLine = "708" };
				prop.SpacingBetweenLines = new SpacingBetweenLines() { After = "0" };
			});

			// Restore the original elements list
			AddParagraph(currentParagraph);
			this.elements.Clear();
		}

		#endregion

		#region ProcessDiv

		private void ProcessDiv(HtmlEnumerator en)
		{
			// The way the browser consider <div> is like a simple Break. But in case of any attributes that targets
			// the paragraph, we don't want to apply the style on the old paragraph but on a new one.
			if (en.Attributes.Count == 0 || (en.StyleAttributes["text-align"] == null && en.Attributes["align"] == null && en.StyleAttributes.GetAsBorder("border").IsEmpty))
			{
				List<OpenXmlElement> runStyleAttributes = new List<OpenXmlElement>();
				bool newParagraph = ProcessContainerAttributes(en, runStyleAttributes);
				CompleteCurrentParagraph(newParagraph);

				if (runStyleAttributes.Count > 0)
					htmlStyles.Runs.BeginTag(en.CurrentTag, runStyleAttributes);

				// Any changes that requires a new paragraph?
				if (newParagraph)
				{
					// Insert before the break, complete this paragraph and start a new one
					this.paragraphs.Insert(this.paragraphs.Count - 1, currentParagraph);
					AlternateProcessHtmlChunks(en, en.ClosingCurrentTag);
					CompleteCurrentParagraph();
				}
			}
			else
			{
				// treat div as a paragraph
				ProcessParagraph(en);
			}
		}

		#endregion

		#region ProcessFont

		private void ProcessFont(HtmlEnumerator en)
		{
			List<OpenXmlElement> styleAttributes = new List<OpenXmlElement>();
			ProcessContainerAttributes(en, styleAttributes);

			string attrValue = en.Attributes["size"];
			if (attrValue != null)
			{
				Unit fontSize = Converter.ToFontSize(attrValue);
                if (fontSize.IsFixed)
					styleAttributes.Add(new FontSize { Val = (fontSize.ValueInPoint * 2).ToString(CultureInfo.InvariantCulture) });
			}

			attrValue = en.Attributes["face"];
			if (attrValue != null)
			{
				// Set HightAnsi. Bug fixed by xjpmauricio on github.com/onizet/html2openxml/discussions/285439
				// where characters with accents were always using fallback font
				styleAttributes.Add(new RunFonts { Ascii = attrValue, HighAnsi = attrValue });
			}

			if (styleAttributes.Count > 0)
				htmlStyles.Runs.MergeTag(en.CurrentTag, styleAttributes);
		}

		#endregion

		#region ProcessHeading

		private void ProcessHeading(HtmlEnumerator en)
		{
			char level = en.Current[2];

			// support also style attributes for heading (in case of css override)
			List<OpenXmlElement> styleAttributes = new List<OpenXmlElement>();
			htmlStyles.Paragraph.ProcessCommonAttributes(en, styleAttributes);

			AlternateProcessHtmlChunks(en, "</h" + level + ">");

			Paragraph p = new Paragraph(elements);
			p.InsertInProperties(prop =>
				prop.ParagraphStyleId = new ParagraphStyleId() { Val = htmlStyles.GetStyle(htmlStyles.DefaultStyles.HeadingStyle + level, StyleValues.Paragraph) });

			// Check if the line starts with a number format (1., 1.1., 1.1.1.)
			// If it does, make sure we make the heading a numbered item
			OpenXmlElement firstElement = elements.First();
			Match regexMatch = Regex.Match(firstElement.InnerText, @"(?m)^(\d+.)*\s");

			// Make sure we only grab the heading if it starts with a number
			if (regexMatch.Groups.Count > 1 && regexMatch.Groups[1].Captures.Count > 0)
			{
				int indentLevel = regexMatch.Groups[1].Captures.Count;

				// Strip numbers from text
				firstElement.InnerXml = firstElement.InnerXml.Replace(firstElement.InnerText, firstElement.InnerText.Substring(indentLevel * 2 + 1)); // number, dot and whitespace

				htmlStyles.NumberingList.ApplyNumberingToHeadingParagraph(p, indentLevel);
			}

			htmlStyles.Paragraph.ApplyTags(p);
			htmlStyles.Paragraph.EndTag("<h" + level + ">");
			
			this.elements.Clear();
			AddParagraph(p);
			AddParagraph(currentParagraph = htmlStyles.Paragraph.NewParagraph());
		}

		#endregion

		#region ProcessHorizontalLine

		private void ProcessHorizontalLine(HtmlEnumerator en)
		{
			// Insert an horizontal line as it stands in many emails.
            CompleteCurrentParagraph(true);

			// If the previous paragraph contains a bottom border or is a Table, we add some spacing between the <hr>
			// and the previous element or Word will display only the last border.
			// (see Remarks: http://msdn.microsoft.com/en-us/library/documentformat.openxml.wordprocessing.bottomborder%28office.14%29.aspx)
            if (paragraphs.Count >= 2)
            {
                OpenXmlCompositeElement previousElement = paragraphs[paragraphs.Count - 2];
                bool addSpacing = false;
                ParagraphProperties prop = previousElement.GetFirstChild<ParagraphProperties>();
                if (prop != null)
                {
                    if (prop.ParagraphBorders != null && prop.ParagraphBorders.BottomBorder != null
                        && prop.ParagraphBorders.BottomBorder.Size > 0U)
                            addSpacing = true;
                }
                else
                {
                    if (previousElement is Table)
                        addSpacing = true;
                }

                if (addSpacing)
                {
                    currentParagraph.InsertInProperties(p => p.SpacingBetweenLines = new SpacingBetweenLines() { Before = "240" });
                }
            }

			// if this paragraph has no children, it will be deleted in RemoveEmptyParagraphs()
			// in order to kept the <hr>, we force an empty run
            currentParagraph.Append(new Run());

			// Get style from border (only top) or use Default style 
			TopBorder hrBorderStyle = null;
						
			var border = en.StyleAttributes.GetAsBorder("border");
			if (!border.IsEmpty && border.Top.IsValid)							
				hrBorderStyle = new TopBorder { Val = border.Top.Style, Color = StringValue.FromString(border.Top.Color.ToHexString()), Size = (uint)border.Top.Width.Value };			
			else
				hrBorderStyle = new TopBorder() { Val = BorderValues.Single, Size = 4U };

			currentParagraph.InsertInProperties(prop => 
			prop.ParagraphBorders = new ParagraphBorders {
				TopBorder = hrBorderStyle
			});
		}

		#endregion

		#region ProcessHtml

		private void ProcessHtml(HtmlEnumerator en)
		{
			List<OpenXmlElement> styleAttributes = new List<OpenXmlElement>();
			htmlStyles.Paragraph.ProcessCommonAttributes(en, styleAttributes);

			if (styleAttributes.Count > 0)
				htmlStyles.Runs.BeginTag(en.CurrentTag, styleAttributes.ToArray());
		}

		#endregion

		#region ProcessHtmlElement

		private void ProcessHtmlElement<T>(HtmlEnumerator en) where T: OpenXmlLeafElement, new()
		{
			ProcessHtmlElement<T>(en, new T());
		}

		/// <summary>
		/// Generic handler for processing style on any Html element.
		/// </summary>
		private void ProcessHtmlElement<T>(HtmlEnumerator en, OpenXmlLeafElement style) where T: OpenXmlLeafElement
		{
			List<OpenXmlElement> styleAttributes = new List<OpenXmlElement>() { style };
			ProcessContainerAttributes(en, styleAttributes);
			htmlStyles.Runs.MergeTag(en.CurrentTag, styleAttributes);
		}

		#endregion

		#region ProcessFigureCaption

		private void ProcessFigureCaption(HtmlEnumerator en)
		{
			this.CompleteCurrentParagraph(true);

			currentParagraph.Append(
					new ParagraphProperties {
						ParagraphStyleId = new ParagraphStyleId() { Val = htmlStyles.GetStyle(htmlStyles.DefaultStyles.CaptionStyle, StyleValues.Paragraph) },
						KeepNext = new KeepNext()
					},
					new Run(
						new Text("Figure ") { Space = SpaceProcessingModeValues.Preserve }
					),
					new SimpleField(
						new Run(
							new Text(AddFigureCaption().ToString(CultureInfo.InvariantCulture)))
					) { Instruction = " SEQ Figure \\* ARABIC " }
				);

			ProcessHtmlChunks(en, "</figcaption>");

			if (elements.Count > 0) // any caption?
			{
				Text t = (elements[0] as Run).GetFirstChild<Text>();
				t.Text = " " + t.InnerText; // append a space after the numero of the picture
			}

			this.CompleteCurrentParagraph(true);
		}

		#endregion

		#region ProcessImage

		private void ProcessImage(HtmlEnumerator en)
		{
			Drawing drawing = null;
			wBorder border = new wBorder() { Val = BorderValues.None };
			string src = en.Attributes["src"];
			Uri uri = null;

			// Bug reported by Erik2014. Inline 64 bit images can be too big and Uri.TryCreate will fail silently with a SizeLimit error.
			// To circumvent this buffer size, we will work either on the Uri, either on the original src.
			if (src != null && (IO.DataUri.IsWellFormed(src) || Uri.TryCreate(src, UriKind.RelativeOrAbsolute, out uri)))
			{
				string alt = (en.Attributes["title"] ?? en.Attributes["alt"]) ?? String.Empty;

				Size preferredSize = Size.Empty;
				Unit wu = en.Attributes.GetAsUnit("width");
				if (!wu.IsValid) wu = en.StyleAttributes.GetAsUnit("width");
				Unit hu = en.Attributes.GetAsUnit("height");
				if (!hu.IsValid) hu = en.StyleAttributes.GetAsUnit("height");

				// % is not supported
				if (wu.IsFixed && wu.Value > 0)
				{
					preferredSize.Width = wu.ValueInPx;
				}
                if (hu.IsFixed && hu.Value > 0)
				{
					// Image perspective skewed. Bug fixed by ddeforge on github.com/onizet/html2openxml/discussions/350500
					preferredSize.Height = hu.ValueInPx;
				}

				SideBorder attrBorder = en.StyleAttributes.GetAsSideBorder("border");
				if (attrBorder.IsValid)
				{
					border.Val = attrBorder.Style;
					border.Color = attrBorder.Color.ToHexString();
					border.Size = (uint) attrBorder.Width.ValueInPx * 4;
				}
				else
				{
					var attrBorderWidth = en.Attributes.GetAsUnit("border");
					if (attrBorderWidth.IsValid)
					{
						border.Val = BorderValues.Single;
						border.Size = (uint) attrBorderWidth.ValueInPx * 4;
					}
				}

				drawing = AddImagePart(src, alt, preferredSize);
			}

			if (drawing != null)
			{
				Run run = new Run(drawing);
				if (border.Val != BorderValues.None) run.InsertInProperties(prop => prop.Border = border);
				elements.Add(run);
			}
		}

		#endregion

		#region ProcessLi

		private void ProcessLi(HtmlEnumerator en)
		{
			CompleteCurrentParagraph(false);
			currentParagraph = htmlStyles.Paragraph.NewParagraph();

			int numberingId = htmlStyles.NumberingList.ProcessItem(en);
			int level = htmlStyles.NumberingList.LevelIndex;

			// Save the new paragraph reference to support nested numbering list.
			Paragraph p = currentParagraph;
			currentParagraph.InsertInProperties(prop => {
<<<<<<< HEAD
				prop.ParagraphStyleId = new ParagraphStyleId() { Val = htmlStyles.GetStyle(htmlStyles.DefaultStyles.ListParagraphStyle, StyleValues.Paragraph) };
=======
				prop.ParagraphStyleId = new ParagraphStyleId() { Val = GetStyleIdForListItem(en) };
>>>>>>> 522a5dfb
				prop.Indentation = level < 2? null : new Indentation() { Left = (level * 780).ToString(CultureInfo.InvariantCulture) };
				prop.NumberingProperties = new NumberingProperties {
					NumberingLevelReference = new NumberingLevelReference() { Val = level - 1 },
					NumberingId = new NumberingId() { Val = numberingId }
				};
			});

			// Restore the original elements list
			AddParagraph(currentParagraph);

			// Continue to process the html until we found </li>
			HtmlStyles.Paragraph.ApplyTags(currentParagraph);
			AlternateProcessHtmlChunks(en, "</li>");
			p.Append(elements);
			this.elements.Clear();
		}

        private string GetStyleIdForListItem(HtmlEnumerator en) 
        { 
            return GetStyleIdFromClasses(en.Attributes.GetAsClass()) 
                   ?? GetStyleIdFromClasses(htmlStyles.NumberingList.GetCurrentListClasses) 
                   ?? htmlStyles.DefaultStyles.ListParagraphStyle; 
        }

        private string GetStyleIdFromClasses(string[] classes)  
        {  
            if (classes != null) 
            { 
                foreach (string className in classes) 
                { 
                    string styleId = htmlStyles.GetStyle(className, StyleValues.Paragraph, ignoreCase: true); 
                    if (styleId != null) 
                    { 
                        return styleId; 
                    } 
                } 
            } 
			 
            return null; 
        }

        #endregion

		#region ProcessLink

		private void ProcessLink(HtmlEnumerator en)
		{
			String att = en.Attributes["href"];
			Hyperlink h = null;
			Uri uri = null;


			if (!String.IsNullOrEmpty(att))
			{
				// handle link where the http:// is missing and that starts directly with www
				if(att.StartsWith("www.", StringComparison.OrdinalIgnoreCase))
					att = "http://" + att;

				// is it an anchor?
				if (att[0] == '#' && att.Length > 1)
				{
					// Always accept _top anchor
					if (!this.ExcludeLinkAnchor || att == "#_top")
					{
						h = new Hyperlink(
							) { History = true, Anchor = att.Substring(1) };
					}
				}
				// ensure the links does not start with javascript:
				else if (Uri.TryCreate(att, UriKind.Absolute, out uri) && uri.Scheme != "javascript")
				{
					HyperlinkRelationship extLink = mainPart.AddHyperlinkRelationship(uri, true);

					h = new Hyperlink(
						) { History = true, Id = extLink.Id };
				}
			}

			if (h == null)
			{
				// link to a broken url, simply process the content of the tag
				ProcessHtmlChunks(en, "</a>");
				return;
			}

			att = en.Attributes["title"];
			if (!String.IsNullOrEmpty(att)) h.Tooltip = att;

			AlternateProcessHtmlChunks(en, "</a>");

			if (elements.Count == 0) return;

			// Let's see whether the link tag include an image inside its body.
			// If so, the Hyperlink OpenXmlElement is lost and we'll keep only the images
			// and applied a HyperlinkOnClick attribute.
			List<OpenXmlElement> imageInLink = elements.FindAll(e => { return e.HasChild<Drawing>(); });
			if (imageInLink.Count != 0)
			{
				for (int i = 0; i < imageInLink.Count; i++)
				{
					// Retrieves the "alt" attribute of the image and apply it as the link's tooltip
					Drawing d = imageInLink[i].GetFirstChild<Drawing>();
					var enDp = d.Descendants<pic.NonVisualDrawingProperties>().GetEnumerator();
					String alt;
					if (enDp.MoveNext()) alt = enDp.Current.Description;
					else alt = null;

					d.InsertInDocProperties(
							new a.HyperlinkOnClick() { Id = h.Id ?? h.Anchor, Tooltip = alt });
				}
			}

			// Append the processed elements and put them to the Run of the Hyperlink
			h.Append(elements);

			// can't use GetFirstChild<Run> or we may find the one containing the image
			foreach (var el in h.ChildElements)
			{
				Run run = el as Run;
				if (run != null && !run.HasChild<Drawing>())
				{
					run.InsertInProperties(prop =>
						prop.RunStyle = new RunStyle() { Val = htmlStyles.GetStyle(htmlStyles.DefaultStyles.HyperlinkStyle, StyleValues.Character) });
					break;
				}
			}

			this.elements.Clear();

			// Append the hyperlink
			elements.Add(h);

			if (imageInLink.Count > 0) CompleteCurrentParagraph(true);
		}

		#endregion

		#region ProcessNumberingList

		private void ProcessNumberingList(HtmlEnumerator en)
		{
			htmlStyles.NumberingList.BeginList(en);
		}

		#endregion

		#region ProcessParagraph

		private void ProcessParagraph(HtmlEnumerator en)
		{
			CompleteCurrentParagraph(true);

			// Respect this order: this is the way the browsers apply them
			String attrValue = en.StyleAttributes["text-align"];
			if (attrValue == null) attrValue = en.Attributes["align"];

			if (attrValue != null)
			{
				JustificationValues? align = Converter.ToParagraphAlign(attrValue);
				if (align.HasValue)
				{
					currentParagraph.InsertInProperties(prop => prop.Justification = new Justification { Val = align });
				}
			}

			List<OpenXmlElement> styleAttributes = new List<OpenXmlElement>();
			bool newParagraph = ProcessContainerAttributes(en, styleAttributes);

			if (styleAttributes.Count > 0)
				htmlStyles.Runs.BeginTag(en.CurrentTag, styleAttributes.ToArray());

			if (newParagraph)
			{
				AlternateProcessHtmlChunks(en, en.ClosingCurrentTag);
				ProcessClosingParagraph(en);
			}
		}

		#endregion

		#region ProcessPre

		private void ProcessPre(HtmlEnumerator en)
		{
			CompleteCurrentParagraph();
			currentParagraph = htmlStyles.Paragraph.NewParagraph();

			// Oftenly, <pre> tag are used to renders some code examples. They look better inside a table
            if (this.RenderPreAsTable)
            {
                Table currentTable = new Table(
                    new TableProperties (
                        new TableStyle() { Val = htmlStyles.GetStyle(htmlStyles.DefaultStyles.PreTableStyle, StyleValues.Table) },
                        new TableWidth() { Type = TableWidthUnitValues.Pct, Width = "5000" } // 100% * 50
					),
                    new TableGrid(
                        new GridColumn() { Width = "5610" }),
                    new TableRow(
                        new TableCell(
                    // Ensure the border lines are visible (regardless of the style used)
                            new TableCellProperties
                            {
                                TableCellBorders = new TableCellBorders(
                                   new TopBorder() { Val = BorderValues.Single },
                                   new LeftBorder() { Val = BorderValues.Single },
                                   new BottomBorder() { Val = BorderValues.Single },
                                   new RightBorder() { Val = BorderValues.Single })
                            },
                            currentParagraph))
                );

                AddParagraph(currentTable);
                tables.NewContext(currentTable);
            }
            else
            {
                AddParagraph(currentParagraph);
            }

			// Process the entire <pre> tag and append it to the document
			List<OpenXmlElement> styleAttributes = new List<OpenXmlElement>();
			ProcessContainerAttributes(en, styleAttributes);

			if (styleAttributes.Count > 0)
				htmlStyles.Runs.BeginTag(en.CurrentTag, styleAttributes.ToArray());

			AlternateProcessHtmlChunks(en, "</pre>");

			if (styleAttributes.Count > 0)
				htmlStyles.Runs.EndTag(en.CurrentTag);

			if (RenderPreAsTable)
				tables.CloseContext();

			CompleteCurrentParagraph();
		}

		#endregion

		#region ProcessQuote

		private void ProcessQuote(HtmlEnumerator en)
		{
			// The browsers render the quote tag between a kind of separators.
			// We add the Quote style to the nested runs to match more Word.

			Run run = new Run(
				new Text(" " + HtmlStyles.QuoteCharacters.Prefix) { Space = SpaceProcessingModeValues.Preserve }
			);

			htmlStyles.Runs.ApplyTags(run);
			elements.Add(run);

			ProcessHtmlElement<RunStyle>(en, new RunStyle() { Val = htmlStyles.GetStyle(htmlStyles.DefaultStyles.QuoteStyle, StyleValues.Character) });
		}

		#endregion

		#region ProcessSpan

		private void ProcessSpan(HtmlEnumerator en)
		{
			// A span style attribute can contains many information: font color, background color, font size,
			// font family, ...
			// We'll check for each of these and add apply them to the next build runs.

			List<OpenXmlElement> styleAttributes = new List<OpenXmlElement>();
			bool newParagraph = ProcessContainerAttributes(en, styleAttributes);

			if (styleAttributes.Count > 0)
				htmlStyles.Runs.MergeTag(en.CurrentTag, styleAttributes);

			if (newParagraph)
			{
				AlternateProcessHtmlChunks(en, en.ClosingCurrentTag);
				CompleteCurrentParagraph(true);
			}
		}

		#endregion

		#region ProcessSubscript

		private void ProcessSubscript(HtmlEnumerator en)
		{
			ProcessHtmlElement<VerticalTextAlignment>(en, new VerticalTextAlignment() { Val = VerticalPositionValues.Subscript });
		}

		#endregion

		#region ProcessSuperscript

		private void ProcessSuperscript(HtmlEnumerator en)
		{
			ProcessHtmlElement<VerticalTextAlignment>(en, new VerticalTextAlignment() { Val = VerticalPositionValues.Superscript });
		}

		#endregion

		#region ProcessUnderline

		private void ProcessUnderline(HtmlEnumerator en)
		{
			ProcessHtmlElement<Underline>(en, new Underline() { Val = UnderlineValues.Single });
		}

		#endregion

		#region ProcessTable

		private void ProcessTable(HtmlEnumerator en)
		{
			TableProperties properties = new TableProperties(
				new TableStyle() { Val = htmlStyles.GetStyle(htmlStyles.DefaultStyles.TableStyle, StyleValues.Table) }
			);
			Table currentTable = new Table(properties);

			string classValue = en.Attributes["class"];
			if (classValue != null)
			{
				classValue = htmlStyles.GetStyle(classValue, StyleValues.Table, ignoreCase: true);
				if (classValue != null)
					properties.TableStyle.Val = classValue;
			}

			int? border = en.Attributes.GetAsInt("border");
			if (border.HasValue && border.Value > 0)
			{
				bool handleBorders = true;
				if (classValue != null)
				{
					// check whether the style in use have borders
                    String styleId = this.htmlStyles.GetStyle(classValue, StyleValues.Table, true);
					if (styleId != null)
                    {
                        var s = mainPart.StyleDefinitionsPart.Styles.Elements<Style>().First(e => e.StyleId == styleId);
                        if (s.StyleTableProperties.TableBorders != null) handleBorders = false;
                    }
				}

				// If the border has been specified, we display the Table Grid style which display
				// its grid lines. Otherwise the default table style hides the grid lines.
				if (handleBorders && properties.TableStyle.Val != htmlStyles.DefaultStyles.TableStyle)
				{
					uint borderSize = border.Value > 1? (uint) new Unit(UnitMetric.Pixel, border.Value).ValueInDxa : 1;
					properties.TableBorders = new TableBorders() {
						TopBorder = new TopBorder { Val = BorderValues.None },
						LeftBorder = new LeftBorder { Val = BorderValues.None },
						RightBorder = new RightBorder { Val = BorderValues.None },
						BottomBorder = new BottomBorder { Val = BorderValues.None },
						InsideHorizontalBorder = new InsideHorizontalBorder { Val = BorderValues.Single, Size = borderSize },
						InsideVerticalBorder = new InsideVerticalBorder { Val = BorderValues.Single, Size = borderSize }
					};
				}
			}
			// is the border=0? If so, we remove the border regardless the style in use
			else if (border == 0)
			{
				properties.TableBorders = new TableBorders() {
					TopBorder = new TopBorder { Val = BorderValues.None },
					LeftBorder = new LeftBorder { Val = BorderValues.None },
					RightBorder = new RightBorder { Val = BorderValues.None },
					BottomBorder = new BottomBorder { Val = BorderValues.None },
					InsideHorizontalBorder = new InsideHorizontalBorder { Val = BorderValues.None },
					InsideVerticalBorder = new InsideVerticalBorder { Val = BorderValues.None }
				};
			}
			else
            {
				var styleBorder = en.StyleAttributes.GetAsBorder("border");
				if (!styleBorder.IsEmpty)
				{
					properties.TableBorders = new TableBorders();

					if (styleBorder.Left.IsValid)
						properties.TableBorders.LeftBorder = new LeftBorder { Val = styleBorder.Left.Style, Color = StringValue.FromString(styleBorder.Left.Color.ToHexString()), Size = (uint)styleBorder.Left.Width.ValueInDxa };
					if (styleBorder.Right.IsValid)
						properties.TableBorders.RightBorder = new RightBorder { Val = styleBorder.Right.Style, Color = StringValue.FromString(styleBorder.Right.Color.ToHexString()), Size = (uint)styleBorder.Right.Width.ValueInDxa };
					if (styleBorder.Top.IsValid)
						properties.TableBorders.TopBorder = new TopBorder { Val = styleBorder.Top.Style, Color = StringValue.FromString(styleBorder.Top.Color.ToHexString()), Size = (uint)styleBorder.Top.Width.ValueInDxa };
					if (styleBorder.Bottom.IsValid)
						properties.TableBorders.BottomBorder = new BottomBorder { Val = styleBorder.Bottom.Style, Color = StringValue.FromString(styleBorder.Bottom.Color.ToHexString()), Size = (uint)styleBorder.Bottom.Width.ValueInDxa };
				}
			}			

			Unit unit = en.StyleAttributes.GetAsUnit("width");
			if (!unit.IsValid) unit = en.Attributes.GetAsUnit("width");

			if (unit.IsValid)
			{
				switch (unit.Type)
				{
					case UnitMetric.Percent:
						properties.TableWidth = new TableWidth() { Type = TableWidthUnitValues.Pct, Width = (unit.Value * 50).ToString(CultureInfo.InvariantCulture) }; break;
					case UnitMetric.Point:
						properties.TableWidth = new TableWidth() { Type = TableWidthUnitValues.Dxa, Width = unit.ValueInDxa.ToString(CultureInfo.InvariantCulture) }; break;
					case UnitMetric.Pixel:
						properties.TableWidth = new TableWidth() { Type = TableWidthUnitValues.Dxa, Width = unit.ValueInDxa.ToString(CultureInfo.InvariantCulture) }; break;
				}
			}
			else
			{
				// Use Auto=0 instead of Pct=auto
				// bug reported by scarhand (https://html2openxml.codeplex.com/workitem/12494)
				properties.TableWidth = new TableWidth() { Type = TableWidthUnitValues.Auto, Width = "0" };
			}

			string align = en.Attributes["align"];
			if (align != null)
			{
				JustificationValues? halign = Converter.ToParagraphAlign(align);
				if (halign.HasValue)
					properties.TableJustification = new TableJustification() { Val = halign.Value.ToTableRowAlignment() };
			}

			// only if the table is left aligned, we can handle some left margin indentation
			// Right margin + Right align has no equivalent in OpenXml
			if (align == null || align == "left")
			{
				Margin margin = en.StyleAttributes.GetAsMargin("margin");

				// OpenXml doesn't support table margin in Percent, but Html does
				// the margin part has been implemented by Olek (patch #8457)

				TableCellMarginDefault cellMargin = new TableCellMarginDefault();
                if (margin.Left.IsFixed)
					cellMargin.TableCellLeftMargin = new TableCellLeftMargin() { Type = TableWidthValues.Dxa, Width = (short) margin.Left.ValueInDxa };
                if (margin.Right.IsFixed)
					cellMargin.TableCellRightMargin = new TableCellRightMargin() { Type = TableWidthValues.Dxa, Width = (short) margin.Right.ValueInDxa };
                if (margin.Top.IsFixed)
					cellMargin.TopMargin = new TopMargin() { Type = TableWidthUnitValues.Dxa, Width = margin.Top.ValueInDxa.ToString(CultureInfo.InvariantCulture) };
                if (margin.Bottom.IsFixed)
					cellMargin.BottomMargin = new BottomMargin() { Type = TableWidthUnitValues.Dxa, Width = margin.Bottom.ValueInDxa.ToString(CultureInfo.InvariantCulture) };

                // Align table according to the margin 'auto' as it stands in Html
                if (margin.Left.Type == UnitMetric.Auto || margin.Right.Type == UnitMetric.Auto)
                {
                    TableRowAlignmentValues justification;

                    if (margin.Left.Type == UnitMetric.Auto && margin.Right.Type == UnitMetric.Auto)
                        justification = TableRowAlignmentValues.Center;
                    else if (margin.Left.Type == UnitMetric.Auto)
                        justification = TableRowAlignmentValues.Right;
                    else
                        justification = TableRowAlignmentValues.Left;

                    properties.TableJustification = new TableJustification() { Val = justification };
                }

				if (cellMargin.HasChildren)
					properties.TableCellMarginDefault = cellMargin;
			}

			int? spacing = en.Attributes.GetAsInt("cellspacing");
			if (spacing.HasValue)
                properties.TableCellSpacing = new TableCellSpacing { Type = TableWidthUnitValues.Dxa, Width = new Unit(UnitMetric.Pixel, spacing.Value).ValueInDxa.ToString(CultureInfo.InvariantCulture) };

			int? padding = en.Attributes.GetAsInt("cellpadding");
            if (padding.HasValue)
            {
                int paddingDxa = (int) new Unit(UnitMetric.Pixel, padding.Value).ValueInDxa;

                TableCellMarginDefault cellMargin = new TableCellMarginDefault();
                cellMargin.TableCellLeftMargin = new TableCellLeftMargin() { Type = TableWidthValues.Dxa, Width = (short) paddingDxa };
                cellMargin.TableCellRightMargin = new TableCellRightMargin() { Type = TableWidthValues.Dxa, Width = (short) paddingDxa };
                cellMargin.TopMargin = new TopMargin() { Type = TableWidthUnitValues.Dxa, Width = paddingDxa.ToString(CultureInfo.InvariantCulture) };
                cellMargin.BottomMargin = new BottomMargin() { Type = TableWidthUnitValues.Dxa, Width = paddingDxa.ToString(CultureInfo.InvariantCulture) };
                properties.TableCellMarginDefault = cellMargin;
            }

			List<OpenXmlElement> runStyleAttributes = new List<OpenXmlElement>();
			htmlStyles.Tables.ProcessCommonAttributes(en, runStyleAttributes);
			if (runStyleAttributes.Count > 0)
				htmlStyles.Runs.BeginTag(en.CurrentTag, runStyleAttributes.ToArray());


			// are we currently inside another table?
			if (tables.HasContext)
			{
				// Okay we will insert nested table but beware the paragraph inside TableCell should contains at least 1 run.

				TableCell currentCell = tables.CurrentTable.GetLastChild<TableRow>().GetLastChild<TableCell>();
				// don't add an empty paragraph if not required (bug #13608 by zanjo)
				if (elements.Count == 0) currentCell.Append(currentTable);
				else
				{
					currentCell.Append(new Paragraph(elements), currentTable);
					elements.Clear();
				}
			}
			else
			{
				CompleteCurrentParagraph();
				this.paragraphs.Add(currentTable);
			}

			tables.NewContext(currentTable);
		}

		#endregion

		#region ProcessTableCaption

		private void ProcessTableCaption(HtmlEnumerator en)
		{
			if (!tables.HasContext) return;

			string att = en.StyleAttributes["text-align"];
			if (att == null) att = en.Attributes["align"];

			ProcessHtmlChunks(en, "</caption>");

			var legend = new Paragraph(
					new ParagraphProperties {
						ParagraphStyleId = new ParagraphStyleId() { Val = htmlStyles.GetStyle(htmlStyles.DefaultStyles.CaptionStyle, StyleValues.Paragraph) }
					},
					new Run(
						new FieldChar() { FieldCharType = FieldCharValues.Begin }),
					new Run(
						new FieldCode(" SEQ TABLE \\* ARABIC ") { Space = SpaceProcessingModeValues.Preserve }),
					new Run(
						new FieldChar() { FieldCharType = FieldCharValues.End })
				);
			legend.Append(elements);
			elements.Clear();

			if (att != null)
			{
				JustificationValues? align = Converter.ToParagraphAlign(att);
				if (align.HasValue)
					legend.InsertInProperties(prop => prop.Justification = new Justification { Val = align } );
			}
			else
			{
				// If no particular alignement has been specified for the legend, we will align the legend
				// relative to the owning table
				TableProperties props = tables.CurrentTable.GetFirstChild<TableProperties>();
				if (props != null)
				{
					TableJustification justif = props.GetFirstChild<TableJustification>();
					if (justif != null) legend.InsertInProperties(prop =>
						prop.Justification = new Justification { Val = justif.Val.Value.ToJustification() });
				}
			}

			if (this.TableCaptionPosition == CaptionPositionValues.Above)
				this.paragraphs.Insert(this.paragraphs.Count - 1, legend);
			else
				this.paragraphs.Add(legend);
		}

		#endregion

		#region ProcessTableRow

		private void ProcessTableRow(HtmlEnumerator en)
		{
			// in case the html is bad-formed and use <tr> outside a <table> tag, we will ensure
			// a table context exists.
			if (!tables.HasContext) return;

			TableRowProperties properties = new TableRowProperties();
			List<OpenXmlElement> runStyleAttributes = new List<OpenXmlElement>();

			htmlStyles.Tables.ProcessCommonAttributes(en, runStyleAttributes);

			Unit unit = en.StyleAttributes.GetAsUnit("height");
			if (!unit.IsValid) unit = en.Attributes.GetAsUnit("height");

			switch (unit.Type)
			{
				case UnitMetric.Point:
					properties.AddChild(new TableRowHeight() { HeightType = HeightRuleValues.AtLeast, Val = (uint) (unit.Value * 20) });
					break;
				case UnitMetric.Pixel:
					properties.AddChild(new TableRowHeight() { HeightType = HeightRuleValues.AtLeast, Val = (uint) unit.ValueInDxa });
					break;
			}

<<<<<<< HEAD
			properties.AddChild(new TableCellSpacing() { Type = TableWidthUnitValues.Dxa, Width = "0" });
=======
			// Do not explicitly set the tablecell spacing in order to inherit table style (issue 107)
			//properties.AddChild(new TableCellSpacing() { Type = TableWidthUnitValues.Dxa, Width = "0" });
>>>>>>> 522a5dfb

			TableRow row = new TableRow();
			row.TableRowProperties = properties;

			htmlStyles.Runs.ProcessCommonAttributes(en, runStyleAttributes);
			if (runStyleAttributes.Count > 0)
				htmlStyles.Runs.BeginTag(en.CurrentTag, runStyleAttributes.ToArray());

			tables.CurrentTable.Append(row);
			tables.CellPosition = new CellPosition(tables.CellPosition.Row + 1, 0);
		}

		#endregion

		#region ProcessTableColumn

		private void ProcessTableColumn(HtmlEnumerator en)
		{
			if (!tables.HasContext) return;

			TableCellProperties properties = new TableCellProperties();
            // in Html, table cell are vertically centered by default
            properties.TableCellVerticalAlignment = new TableCellVerticalAlignment() { Val = TableVerticalAlignmentValues.Center };

			List<OpenXmlElement> styleAttributes = new List<OpenXmlElement>();
			List<OpenXmlElement> runStyleAttributes = new List<OpenXmlElement>();

			Unit unit = en.StyleAttributes.GetAsUnit("width");
			if (!unit.IsValid) unit = en.Attributes.GetAsUnit("width");

            // The heightUnit used to retrieve a height value.
            Unit heightUnit = en.StyleAttributes.GetAsUnit("height");
            if (!heightUnit.IsValid) heightUnit = en.Attributes.GetAsUnit("height");

            switch (unit.Type)
			{
				case UnitMetric.Percent:
                    properties.TableCellWidth = new TableCellWidth() { Type = TableWidthUnitValues.Pct, Width = (unit.Value * 50).ToString(CultureInfo.InvariantCulture) };
					break;
				case UnitMetric.Point:
                    // unit.ValueInPoint used instead of ValueInDxa
                    properties.TableCellWidth = new TableCellWidth() { Type = TableWidthUnitValues.Auto, Width = (unit.ValueInPoint * 20).ToString(CultureInfo.InvariantCulture) };
					break;
				case UnitMetric.Pixel:
					properties.TableCellWidth = new TableCellWidth() { Type = TableWidthUnitValues.Dxa, Width = (unit.ValueInDxa).ToString(CultureInfo.InvariantCulture) };
					break;
			}

			// fix an issue when specifying the RowSpan or ColSpan=1 (reported by imagremlin)
			int? colspan = en.Attributes.GetAsInt("colspan");
			if (colspan.HasValue && colspan.Value > 1)
			{
				properties.GridSpan = new GridSpan() { Val = colspan };
			}

			int? rowspan = en.Attributes.GetAsInt("rowspan");
			if (rowspan.HasValue && rowspan.Value > 1)
			{
				properties.VerticalMerge = new VerticalMerge() { Val = MergedCellValues.Restart };

				var p = tables.CellPosition;
                int shift = 0;
                // if there is already a running rowSpan on a left-sided column, we have to shift this position
                foreach (var rs in tables.RowSpan)
                    if (rs.CellOrigin.Row < p.Row && rs.CellOrigin.Column <= p.Column + shift) shift++;

                p.Offset(0, shift);
                tables.RowSpan.Add(new HtmlTableSpan(p) {
                    RowSpan = rowspan.Value - 1,
                    ColSpan = colspan.HasValue && rowspan.Value > 1 ? colspan.Value : 0
                });
			}

			// Manage vertical text (only for table cell)
			string direction = en.StyleAttributes["writing-mode"];
			if (direction != null)
			{
				switch (direction)
				{
					case "tb-lr":
						properties.TextDirection = new TextDirection() { Val = TextDirectionValues.BottomToTopLeftToRight };
						properties.TableCellVerticalAlignment = new TableCellVerticalAlignment() { Val = TableVerticalAlignmentValues.Center };
						htmlStyles.Tables.BeginTagForParagraph(en.CurrentTag, new Justification() { Val = JustificationValues.Center });
						break;
					case "tb-rl":
						properties.TextDirection = new TextDirection() { Val = TextDirectionValues.TopToBottomRightToLeft };
						properties.TableCellVerticalAlignment = new TableCellVerticalAlignment() { Val = TableVerticalAlignmentValues.Center };
						htmlStyles.Tables.BeginTagForParagraph(en.CurrentTag, new Justification() { Val = JustificationValues.Center });
						break;
				}
			}

			var padding = en.StyleAttributes.GetAsMargin("padding");
			if (!padding.IsEmpty)
			{
				TableCellMargin cellMargin = new TableCellMargin();
				var cellMarginSide = new List<KeyValuePair<Unit, TableWidthType>>();
				cellMarginSide.Add(new KeyValuePair<Unit, TableWidthType>(padding.Top, new TopMargin()));
				cellMarginSide.Add(new KeyValuePair<Unit, TableWidthType>(padding.Left, new LeftMargin()));
				cellMarginSide.Add(new KeyValuePair<Unit, TableWidthType>(padding.Bottom, new BottomMargin()));
				cellMarginSide.Add(new KeyValuePair<Unit, TableWidthType>(padding.Right, new RightMargin()));

				foreach (var pair in cellMarginSide)
				{
					if (!pair.Key.IsValid || pair.Key.Value == 0) continue;
					if (pair.Key.Type == UnitMetric.Percent)
					{
						pair.Value.Width = (pair.Key.Value * 50).ToString(CultureInfo.InvariantCulture);
						pair.Value.Type = TableWidthUnitValues.Pct;
					}
					else
					{
						pair.Value.Width = pair.Key.ValueInDxa.ToString(CultureInfo.InvariantCulture);
						pair.Value.Type = TableWidthUnitValues.Dxa;
					}

					cellMargin.AddChild(pair.Value);
				}

				properties.TableCellMargin = cellMargin;
			}

			var border = en.StyleAttributes.GetAsBorder("border");
			if (!border.IsEmpty)
			{
				properties.TableCellBorders = new TableCellBorders();

				if (border.Left.IsValid)
					properties.TableCellBorders.LeftBorder = new LeftBorder { Val = border.Left.Style, Color = StringValue.FromString(border.Left.Color.ToHexString()), Size = (uint)border.Left.Width.ValueInDxa };
				if (border.Right.IsValid)
					properties.TableCellBorders.RightBorder = new RightBorder { Val = border.Right.Style, Color = StringValue.FromString(border.Right.Color.ToHexString()), Size = (uint)border.Right.Width.ValueInDxa };
				if (border.Top.IsValid)
					properties.TableCellBorders.TopBorder = new TopBorder { Val = border.Top.Style, Color = StringValue.FromString(border.Top.Color.ToHexString()), Size = (uint)border.Top.Width.ValueInDxa };
				if (border.Bottom.IsValid)
					properties.TableCellBorders.BottomBorder = new BottomBorder { Val = border.Bottom.Style, Color = StringValue.FromString(border.Bottom.Color.ToHexString()), Size = (uint)border.Bottom.Width.ValueInDxa };
			}

			htmlStyles.Tables.ProcessCommonAttributes(en, runStyleAttributes);
			if (styleAttributes.Count > 0)
				htmlStyles.Tables.BeginTag(en.CurrentTag, styleAttributes);
			if (runStyleAttributes.Count > 0)
				htmlStyles.Runs.BeginTag(en.CurrentTag, runStyleAttributes.ToArray());

			TableCell cell = new TableCell();
			if (properties.HasChildren) cell.TableCellProperties = properties;
                  
            // The heightUnit value used to append a height to the TableRowHeight.
            var row = tables.CurrentTable.GetLastChild<TableRow>();

            switch (heightUnit.Type)
            {
                case UnitMetric.Point:
                    row.TableRowProperties.AddChild(new TableRowHeight() { HeightType = HeightRuleValues.AtLeast, Val = (uint)(heightUnit.Value * 20) });

                    break;
                case UnitMetric.Pixel:
					row.TableRowProperties.AddChild(new TableRowHeight() { HeightType = HeightRuleValues.AtLeast, Val = (uint)heightUnit.ValueInDxa });
                    break;
            }

            row.Append(cell);

            if (en.IsSelfClosedTag) // Force a call to ProcessClosingTableColumn
				ProcessClosingTableColumn(en);
			else
			{
				// we create a new currentParagraph to add new runs inside the TableCell
				cell.Append(currentParagraph = new Paragraph());
			}
		}

		#endregion

		#region ProcessTablePart

		private void ProcessTablePart(HtmlEnumerator en)
		{
			List<OpenXmlElement> styleAttributes = new List<OpenXmlElement>();

			htmlStyles.Tables.ProcessCommonAttributes(en, styleAttributes);

			if (styleAttributes.Count > 0)
				htmlStyles.Tables.BeginTag(en.CurrentTag, styleAttributes.ToArray());
		}

		#endregion

		#region ProcessXmlDataIsland

		private void ProcessXmlDataIsland(HtmlEnumerator en)
		{
			// Process inner Xml data island and do nothing.
			// The Xml has this format:
			/* <?xml:namespace prefix=o ns="urn:schemas-microsoft-com:office:office">
			   <globalGuideLine>
				   <employee>
					  <FirstName>Austin</FirstName>
					  <LastName>Hennery</LastName>
				   </employee>
			   </globalGuideLine>
			 */

			// Move to the first root element of the Xml then process until the end of the xml chunks.
			while (en.MoveNext() && !en.IsCurrentHtmlTag) ;

			if (en.Current != null)
			{
				string xmlRootElement = en.ClosingCurrentTag;
				while (en.MoveUntilMatch(xmlRootElement)) ;
			}
		}

		#endregion

		// Closing tags

		#region ProcessClosingBlockQuote

		private void ProcessClosingBlockQuote(HtmlEnumerator en)
		{
			CompleteCurrentParagraph(true);
			htmlStyles.Paragraph.EndTag("<blockquote>");
		}

		#endregion

		#region ProcessClosingDiv

		private void ProcessClosingDiv(HtmlEnumerator en)
		{
			// Mimic the rendering of the browser:
			ProcessBr(en);
			ProcessClosingTag(en);
		}

		#endregion

		#region ProcessClosingTag

		private void ProcessClosingTag(HtmlEnumerator en)
		{
			string openingTag = en.CurrentTag.Replace("/", "");
			htmlStyles.Runs.EndTag(openingTag);
			htmlStyles.Paragraph.EndTag(openingTag);
		}

		#endregion

		#region ProcessClosingNumberingList

		private void ProcessClosingNumberingList(HtmlEnumerator en)
		{
			htmlStyles.NumberingList.EndList();

			// If we are no more inside a list, we move to another paragraph (as we created
			// one for containing all the <li>. This will ensure the next run will not be added to the <li>.
			if (htmlStyles.NumberingList.LevelIndex == 0)
				AddParagraph(currentParagraph = htmlStyles.Paragraph.NewParagraph());
		}

		#endregion

		#region ProcessClosingParagraph

		private void ProcessClosingParagraph(HtmlEnumerator en)
		{
			CompleteCurrentParagraph(true);

			string tag = en.CurrentTag.Replace("/", "");
			htmlStyles.Runs.EndTag(tag);
			htmlStyles.Paragraph.EndTag(tag);
		}

		#endregion

		#region ProcessClosingQuote

		private void ProcessClosingQuote(HtmlEnumerator en)
		{
			Run run = new Run(
				new Text(HtmlStyles.QuoteCharacters.Suffix) { Space = SpaceProcessingModeValues.Preserve }
			);
			htmlStyles.Runs.ApplyTags(run);
			elements.Add(run);

			htmlStyles.Runs.EndTag("<q>");
		}

		#endregion

		#region ProcessClosingTable

		private void ProcessClosingTable(HtmlEnumerator en)
		{
			htmlStyles.Tables.EndTag("<table>");
			htmlStyles.Runs.EndTag("<table>");

			TableRow row = tables.CurrentTable.GetFirstChild<TableRow>();
			// Is this a misformed or empty table?
			if (row != null)
			{
				// Count the number of tableCell and add as much GridColumn as we need.
				TableGrid grid = new TableGrid();
				foreach (TableCell cell in row.Elements<TableCell>())
				{
					// If that column contains some span, we need to count them also
					int count = cell.TableCellProperties?.GridSpan?.Val ?? 1;
					for (int i=0; i<count; i++) {
						grid.Append(new GridColumn());
					}
				}

				tables.CurrentTable.InsertAt<TableGrid>(grid, 1);
			}

			tables.CloseContext();

			if (!tables.HasContext)
				AddParagraph(currentParagraph = htmlStyles.Paragraph.NewParagraph());
		}

		#endregion

		#region ProcessClosingTablePart

		private void ProcessClosingTablePart(HtmlEnumerator en)
		{
			string closingTag = en.CurrentTag.Replace("/", "");

			htmlStyles.Tables.EndTag(closingTag);
		}

		#endregion

		#region ProcessClosingTableRow

		private void ProcessClosingTableRow(HtmlEnumerator en)
		{
			if (!tables.HasContext) return;
			TableRow row = tables.CurrentTable.GetLastChild<TableRow>();
			if (row == null) return;

			// Word will not open documents with empty rows (reported by scwebgroup)
			if (row.GetFirstChild<TableCell>() == null)
			{
				row.Remove();
				return;
			}

			// Add empty columns to fill rowspan
			if (tables.RowSpan.Count > 0)
			{
				int rowIndex = tables.CellPosition.Row;

				for (int i = 0; i < tables.RowSpan.Count; i++)
				{
					HtmlTableSpan tspan = tables.RowSpan[i];
					if (tspan.CellOrigin.Row == rowIndex) continue;

                    TableCell emptyCell = new TableCell(new TableCellProperties {
								            TableCellWidth = new TableCellWidth() { Width = "0" },
								            VerticalMerge = new VerticalMerge() },
							            new Paragraph());

                    tspan.RowSpan--;
                    if (tspan.RowSpan == 0) { tables.RowSpan.RemoveAt(i); i--; }

                    // in case of both colSpan + rowSpan on the same cell, we have to reverberate the rowSpan on the next columns too
                    if (tspan.ColSpan > 0) emptyCell.TableCellProperties.GridSpan = new GridSpan() { Val = tspan.ColSpan };

                    TableCell cell = row.GetFirstChild<TableCell>();
                    if (tspan.CellOrigin.Column == 0 || cell == null)
                    {
						row.InsertAfter(emptyCell, row.TableRowProperties);
                        continue;
                    }

                    // find the good column position, taking care of eventual colSpan
                    int columnIndex = 0;
                    while (columnIndex < tspan.CellOrigin.Column)
                    {
                        columnIndex += cell.TableCellProperties?.GridSpan?.Val ?? 1;
                    }
                    //while ((cell = cell.NextSibling<TableCell>()) != null);

                    if (cell == null) row.AppendChild(emptyCell);
                    else row.InsertAfter<TableCell>(emptyCell, cell);
                }
			}

			htmlStyles.Tables.EndTag("<tr>");
			htmlStyles.Runs.EndTag("<tr>");
		}

		#endregion

		#region ProcessClosingTableColumn

		private void ProcessClosingTableColumn(HtmlEnumerator en)
		{
			if (!tables.HasContext)
			{
				// When the Html is bad-formed and doesn't contain <table>, the browser renders the column separated by a space.
				// So we do the same here
				Run run = new Run(new Text(" ") { Space = SpaceProcessingModeValues.Preserve });
				htmlStyles.Runs.ApplyTags(run);
				elements.Add(run);
				return;
			}
			TableCell cell = tables.CurrentTable.GetLastChild<TableRow>().GetLastChild<TableCell>();

			// As we add automatically a paragraph to the cell once we create it, we'll remove it if finally, it was not used.
			// For all the other children, we will ensure there is no more empty paragraphs (similarly to what we do at the end
			// of the convert processing).
			// use a basic loop instead of foreach to allow removal (bug reported by antgraf)
			for (int i=0; i<cell.ChildElements.Count; )
			{
				Paragraph p = cell.ChildElements[i] as Paragraph;
				// care of hyperlinks as they are not inside Run (bug reported by mdeclercq github.com/onizet/html2openxml/workitem/11162)
				if (p != null && !p.HasChild<Run>() && !p.HasChild<Hyperlink>()) p.Remove();
				else i++;
			}

			// We add this paragraph regardless it has elements or not. A TableCell requires at least a Paragraph, as the last child of
			// of a table cell.
			// additional check for a proper cleaning (reported by antgraf github.com/onizet/html2openxml/discussions/272744)
			if (!(cell.LastChild is Paragraph) || elements.Count > 0) cell.Append(new Paragraph(elements));

			htmlStyles.Tables.ApplyTags(cell);

			// Reset all our variables and move to next cell
			this.elements.Clear();
			String openingTag = en.CurrentTag.Replace("/", "");
			htmlStyles.Tables.EndTag(openingTag);
			htmlStyles.Runs.EndTag(openingTag);

			var pos = tables.CellPosition;
			pos.Column++;
			tables.CellPosition = pos;
		}

		#endregion
	}
}
<|MERGE_RESOLUTION|>--- conflicted
+++ resolved
@@ -1,1532 +1,1524 @@
-/* Copyright (C) Olivier Nizet https://github.com/onizet/html2openxml - All Rights Reserved
- * 
- * This source is subject to the Microsoft Permissive License.
- * Please see the License.txt file for more information.
- * All other rights reserved.
- * 
- * THIS CODE AND INFORMATION ARE PROVIDED "AS IS" WITHOUT WARRANTY OF ANY 
- * KIND, EITHER EXPRESSED OR IMPLIED, INCLUDING BUT NOT LIMITED TO THE
- * IMPLIED WARRANTIES OF MERCHANTABILITY AND/OR FITNESS FOR A
- * PARTICULAR PURPOSE.
- */
-using System;
-using System.Collections.Generic;
-using System.Globalization;
-using System.Linq;
-using System.Text.RegularExpressions;
-using DocumentFormat.OpenXml;
-using DocumentFormat.OpenXml.Packaging;
-using DocumentFormat.OpenXml.Wordprocessing;
-
-namespace HtmlToOpenXml
-{
-	using a = DocumentFormat.OpenXml.Drawing;
-	using pic = DocumentFormat.OpenXml.Drawing.Pictures;
-	using wBorder = DocumentFormat.OpenXml.Wordprocessing.Border;
-
-	partial class HtmlConverter
-	{
-		//____________________________________________________________________
-		//
-		// Processing known tags
-
-		#region ProcessAcronym
-
-		private void ProcessAcronym(HtmlEnumerator en)
-		{
-			// Transform the inline acronym/abbreviation to a reference to a foot note.
-
-			string title = en.Attributes["title"];
-			if (title == null) return;
-
-			AlternateProcessHtmlChunks(en, en.ClosingCurrentTag);
-
-			if (elements.Count > 0 && elements[0] is Run)
-			{
-				string runStyle;
-				FootnoteEndnoteReferenceType reference;
-
-				if (this.AcronymPosition == AcronymPosition.PageEnd)
-				{
-					reference = new FootnoteReference() { Id = AddFootnoteReference(title) };
-					runStyle = htmlStyles.DefaultStyles.FootnoteReferenceStyle;
-				}
-				else
-				{
-					reference = new EndnoteReference() { Id = AddEndnoteReference(title) };
-					runStyle = htmlStyles.DefaultStyles.EndnoteReferenceStyle;
-				}
-
-				Run run;
-				elements.Add(
-					run = new Run(
-						new RunProperties {
-							RunStyle = new RunStyle() { Val = htmlStyles.GetStyle(runStyle, StyleValues.Character) }
-						},
-						reference));
-			}
-		}
-
-		#endregion
-
-		#region ProcessBlockQuote
-
-		private void ProcessBlockQuote(HtmlEnumerator en)
-		{
-			CompleteCurrentParagraph(true);
-
-			string tagName = en.CurrentTag;
-			string cite = en.Attributes["cite"];
-
-			htmlStyles.Paragraph.BeginTag(en.CurrentTag, new ParagraphStyleId() { Val = htmlStyles.GetStyle(htmlStyles.DefaultStyles.IntenseQuoteStyle) });
-
-			AlternateProcessHtmlChunks(en, en.ClosingCurrentTag);
-
-			if (cite != null)
-			{
-				string runStyle;
-				FootnoteEndnoteReferenceType reference;
-
-				if (this.AcronymPosition == AcronymPosition.PageEnd)
-				{
-					reference = new FootnoteReference() { Id = AddFootnoteReference(cite) };
-					runStyle = htmlStyles.DefaultStyles.FootnoteReferenceStyle;
-				}
-				else
-				{
-					reference = new EndnoteReference() { Id = AddEndnoteReference(cite) };
-					runStyle = htmlStyles.DefaultStyles.EndnoteReferenceStyle;
-				}
-
-				Run run;
-				elements.Add(
-					run = new Run(
-						new RunProperties {
-							RunStyle = new RunStyle() { Val = htmlStyles.GetStyle(runStyle, StyleValues.Character) }
-						},
-						reference));
-			}
-
-			CompleteCurrentParagraph(true);
-			htmlStyles.Paragraph.EndTag(tagName);
-		}
-
-		#endregion
-
-		#region ProcessBody
-
-		private void ProcessBody(HtmlEnumerator en)
-		{
-			List<OpenXmlElement> styleAttributes = new List<OpenXmlElement>();
-			htmlStyles.Paragraph.ProcessCommonAttributes(en, styleAttributes);
-
-			if (styleAttributes.Count > 0)
-				htmlStyles.Runs.BeginTag(en.CurrentTag, styleAttributes.ToArray());
-
-			// Unsupported W3C attribute but claimed by users. Specified at <body> level, the page
-			// orientation is applied on the whole document
-			string attr = en.StyleAttributes["page-orientation"];
-			if (attr != null)
-			{
-				PageOrientationValues orientation = Converter.ToPageOrientation(attr);
-
-                SectionProperties sectionProperties = mainPart.Document.Body.GetFirstChild<SectionProperties>();
-                if (sectionProperties == null || sectionProperties.GetFirstChild<PageSize>() == null)
-                {
-                    mainPart.Document.Body.Append(HtmlConverter.ChangePageOrientation(orientation));
-                }
-                else
-                {
-                    PageSize pageSize = sectionProperties.GetFirstChild<PageSize>();
-                    if (!pageSize.Compare(orientation))
-                    {
-                        SectionProperties validSectionProp = ChangePageOrientation(orientation);
-                        if (pageSize != null) pageSize.Remove();
-                        sectionProperties.PrependChild(validSectionProp.GetFirstChild<PageSize>().CloneNode(true));
-                    }
-                }
-            }
-		}
-
-		#endregion
-
-		#region ProcessBr
-
-		private void ProcessBr(HtmlEnumerator en)
-		{
-			elements.Add(new Run(new Break()));
-		}
-
-		#endregion
-
-		#region ProcessCite
-
-		private void ProcessCite(HtmlEnumerator en)
-		{
-			ProcessHtmlElement<RunStyle>(en, new RunStyle() { Val = htmlStyles.GetStyle(htmlStyles.DefaultStyles.QuoteStyle, StyleValues.Character) });
-		}
-
-		#endregion
-
-		#region ProcessDefinitionList
-
-		private void ProcessDefinitionList(HtmlEnumerator en)
-		{
-			ProcessParagraph(en);
-			currentParagraph.InsertInProperties(prop => prop.SpacingBetweenLines = new SpacingBetweenLines() { After = "0" });
-		}
-
-		#endregion
-
-		#region ProcessDefinitionListItem
-
-		private void ProcessDefinitionListItem(HtmlEnumerator en)
-		{
-			AlternateProcessHtmlChunks(en, "</dd>");
-
-			currentParagraph = htmlStyles.Paragraph.NewParagraph();
-			currentParagraph.Append(elements);
-			currentParagraph.InsertInProperties(prop => {
-				prop.Indentation = new Indentation() { FirstLine = "708" };
-				prop.SpacingBetweenLines = new SpacingBetweenLines() { After = "0" };
-			});
-
-			// Restore the original elements list
-			AddParagraph(currentParagraph);
-			this.elements.Clear();
-		}
-
-		#endregion
-
-		#region ProcessDiv
-
-		private void ProcessDiv(HtmlEnumerator en)
-		{
-			// The way the browser consider <div> is like a simple Break. But in case of any attributes that targets
-			// the paragraph, we don't want to apply the style on the old paragraph but on a new one.
-			if (en.Attributes.Count == 0 || (en.StyleAttributes["text-align"] == null && en.Attributes["align"] == null && en.StyleAttributes.GetAsBorder("border").IsEmpty))
-			{
-				List<OpenXmlElement> runStyleAttributes = new List<OpenXmlElement>();
-				bool newParagraph = ProcessContainerAttributes(en, runStyleAttributes);
-				CompleteCurrentParagraph(newParagraph);
-
-				if (runStyleAttributes.Count > 0)
-					htmlStyles.Runs.BeginTag(en.CurrentTag, runStyleAttributes);
-
-				// Any changes that requires a new paragraph?
-				if (newParagraph)
-				{
-					// Insert before the break, complete this paragraph and start a new one
-					this.paragraphs.Insert(this.paragraphs.Count - 1, currentParagraph);
-					AlternateProcessHtmlChunks(en, en.ClosingCurrentTag);
-					CompleteCurrentParagraph();
-				}
-			}
-			else
-			{
-				// treat div as a paragraph
-				ProcessParagraph(en);
-			}
-		}
-
-		#endregion
-
-		#region ProcessFont
-
-		private void ProcessFont(HtmlEnumerator en)
-		{
-			List<OpenXmlElement> styleAttributes = new List<OpenXmlElement>();
-			ProcessContainerAttributes(en, styleAttributes);
-
-			string attrValue = en.Attributes["size"];
-			if (attrValue != null)
-			{
-				Unit fontSize = Converter.ToFontSize(attrValue);
-                if (fontSize.IsFixed)
-					styleAttributes.Add(new FontSize { Val = (fontSize.ValueInPoint * 2).ToString(CultureInfo.InvariantCulture) });
-			}
-
-			attrValue = en.Attributes["face"];
-			if (attrValue != null)
-			{
-				// Set HightAnsi. Bug fixed by xjpmauricio on github.com/onizet/html2openxml/discussions/285439
-				// where characters with accents were always using fallback font
-				styleAttributes.Add(new RunFonts { Ascii = attrValue, HighAnsi = attrValue });
-			}
-
-			if (styleAttributes.Count > 0)
-				htmlStyles.Runs.MergeTag(en.CurrentTag, styleAttributes);
-		}
-
-		#endregion
-
-		#region ProcessHeading
-
-		private void ProcessHeading(HtmlEnumerator en)
-		{
-			char level = en.Current[2];
-
-			// support also style attributes for heading (in case of css override)
-			List<OpenXmlElement> styleAttributes = new List<OpenXmlElement>();
-			htmlStyles.Paragraph.ProcessCommonAttributes(en, styleAttributes);
-
-			AlternateProcessHtmlChunks(en, "</h" + level + ">");
-
-			Paragraph p = new Paragraph(elements);
-			p.InsertInProperties(prop =>
-				prop.ParagraphStyleId = new ParagraphStyleId() { Val = htmlStyles.GetStyle(htmlStyles.DefaultStyles.HeadingStyle + level, StyleValues.Paragraph) });
-
-			// Check if the line starts with a number format (1., 1.1., 1.1.1.)
-			// If it does, make sure we make the heading a numbered item
-			OpenXmlElement firstElement = elements.First();
-			Match regexMatch = Regex.Match(firstElement.InnerText, @"(?m)^(\d+.)*\s");
-
-			// Make sure we only grab the heading if it starts with a number
-			if (regexMatch.Groups.Count > 1 && regexMatch.Groups[1].Captures.Count > 0)
-			{
-				int indentLevel = regexMatch.Groups[1].Captures.Count;
-
-				// Strip numbers from text
-				firstElement.InnerXml = firstElement.InnerXml.Replace(firstElement.InnerText, firstElement.InnerText.Substring(indentLevel * 2 + 1)); // number, dot and whitespace
-
-				htmlStyles.NumberingList.ApplyNumberingToHeadingParagraph(p, indentLevel);
-			}
-
-			htmlStyles.Paragraph.ApplyTags(p);
-			htmlStyles.Paragraph.EndTag("<h" + level + ">");
-			
-			this.elements.Clear();
-			AddParagraph(p);
-			AddParagraph(currentParagraph = htmlStyles.Paragraph.NewParagraph());
-		}
-
-		#endregion
-
-		#region ProcessHorizontalLine
-
-		private void ProcessHorizontalLine(HtmlEnumerator en)
-		{
-			// Insert an horizontal line as it stands in many emails.
-            CompleteCurrentParagraph(true);
-
-			// If the previous paragraph contains a bottom border or is a Table, we add some spacing between the <hr>
-			// and the previous element or Word will display only the last border.
-			// (see Remarks: http://msdn.microsoft.com/en-us/library/documentformat.openxml.wordprocessing.bottomborder%28office.14%29.aspx)
-            if (paragraphs.Count >= 2)
-            {
-                OpenXmlCompositeElement previousElement = paragraphs[paragraphs.Count - 2];
-                bool addSpacing = false;
-                ParagraphProperties prop = previousElement.GetFirstChild<ParagraphProperties>();
-                if (prop != null)
-                {
-                    if (prop.ParagraphBorders != null && prop.ParagraphBorders.BottomBorder != null
-                        && prop.ParagraphBorders.BottomBorder.Size > 0U)
-                            addSpacing = true;
-                }
-                else
-                {
-                    if (previousElement is Table)
-                        addSpacing = true;
-                }
-
-                if (addSpacing)
-                {
-                    currentParagraph.InsertInProperties(p => p.SpacingBetweenLines = new SpacingBetweenLines() { Before = "240" });
-                }
-            }
-
-			// if this paragraph has no children, it will be deleted in RemoveEmptyParagraphs()
-			// in order to kept the <hr>, we force an empty run
-            currentParagraph.Append(new Run());
-
-			// Get style from border (only top) or use Default style 
-			TopBorder hrBorderStyle = null;
-						
-			var border = en.StyleAttributes.GetAsBorder("border");
-			if (!border.IsEmpty && border.Top.IsValid)							
-				hrBorderStyle = new TopBorder { Val = border.Top.Style, Color = StringValue.FromString(border.Top.Color.ToHexString()), Size = (uint)border.Top.Width.Value };			
-			else
-				hrBorderStyle = new TopBorder() { Val = BorderValues.Single, Size = 4U };
-
-			currentParagraph.InsertInProperties(prop => 
-			prop.ParagraphBorders = new ParagraphBorders {
-				TopBorder = hrBorderStyle
-			});
-		}
-
-		#endregion
-
-		#region ProcessHtml
-
-		private void ProcessHtml(HtmlEnumerator en)
-		{
-			List<OpenXmlElement> styleAttributes = new List<OpenXmlElement>();
-			htmlStyles.Paragraph.ProcessCommonAttributes(en, styleAttributes);
-
-			if (styleAttributes.Count > 0)
-				htmlStyles.Runs.BeginTag(en.CurrentTag, styleAttributes.ToArray());
-		}
-
-		#endregion
-
-		#region ProcessHtmlElement
-
-		private void ProcessHtmlElement<T>(HtmlEnumerator en) where T: OpenXmlLeafElement, new()
-		{
-			ProcessHtmlElement<T>(en, new T());
-		}
-
-		/// <summary>
-		/// Generic handler for processing style on any Html element.
-		/// </summary>
-		private void ProcessHtmlElement<T>(HtmlEnumerator en, OpenXmlLeafElement style) where T: OpenXmlLeafElement
-		{
-			List<OpenXmlElement> styleAttributes = new List<OpenXmlElement>() { style };
-			ProcessContainerAttributes(en, styleAttributes);
-			htmlStyles.Runs.MergeTag(en.CurrentTag, styleAttributes);
-		}
-
-		#endregion
-
-		#region ProcessFigureCaption
-
-		private void ProcessFigureCaption(HtmlEnumerator en)
-		{
-			this.CompleteCurrentParagraph(true);
-
-			currentParagraph.Append(
-					new ParagraphProperties {
-						ParagraphStyleId = new ParagraphStyleId() { Val = htmlStyles.GetStyle(htmlStyles.DefaultStyles.CaptionStyle, StyleValues.Paragraph) },
-						KeepNext = new KeepNext()
-					},
-					new Run(
-						new Text("Figure ") { Space = SpaceProcessingModeValues.Preserve }
-					),
-					new SimpleField(
-						new Run(
-							new Text(AddFigureCaption().ToString(CultureInfo.InvariantCulture)))
-					) { Instruction = " SEQ Figure \\* ARABIC " }
-				);
-
-			ProcessHtmlChunks(en, "</figcaption>");
-
-			if (elements.Count > 0) // any caption?
-			{
-				Text t = (elements[0] as Run).GetFirstChild<Text>();
-				t.Text = " " + t.InnerText; // append a space after the numero of the picture
-			}
-
-			this.CompleteCurrentParagraph(true);
-		}
-
-		#endregion
-
-		#region ProcessImage
-
-		private void ProcessImage(HtmlEnumerator en)
-		{
-			Drawing drawing = null;
-			wBorder border = new wBorder() { Val = BorderValues.None };
-			string src = en.Attributes["src"];
-			Uri uri = null;
-
-			// Bug reported by Erik2014. Inline 64 bit images can be too big and Uri.TryCreate will fail silently with a SizeLimit error.
-			// To circumvent this buffer size, we will work either on the Uri, either on the original src.
-			if (src != null && (IO.DataUri.IsWellFormed(src) || Uri.TryCreate(src, UriKind.RelativeOrAbsolute, out uri)))
-			{
-				string alt = (en.Attributes["title"] ?? en.Attributes["alt"]) ?? String.Empty;
-
-				Size preferredSize = Size.Empty;
-				Unit wu = en.Attributes.GetAsUnit("width");
-				if (!wu.IsValid) wu = en.StyleAttributes.GetAsUnit("width");
-				Unit hu = en.Attributes.GetAsUnit("height");
-				if (!hu.IsValid) hu = en.StyleAttributes.GetAsUnit("height");
-
-				// % is not supported
-				if (wu.IsFixed && wu.Value > 0)
-				{
-					preferredSize.Width = wu.ValueInPx;
-				}
-                if (hu.IsFixed && hu.Value > 0)
-				{
-					// Image perspective skewed. Bug fixed by ddeforge on github.com/onizet/html2openxml/discussions/350500
-					preferredSize.Height = hu.ValueInPx;
-				}
-
-				SideBorder attrBorder = en.StyleAttributes.GetAsSideBorder("border");
-				if (attrBorder.IsValid)
-				{
-					border.Val = attrBorder.Style;
-					border.Color = attrBorder.Color.ToHexString();
-					border.Size = (uint) attrBorder.Width.ValueInPx * 4;
-				}
-				else
-				{
-					var attrBorderWidth = en.Attributes.GetAsUnit("border");
-					if (attrBorderWidth.IsValid)
-					{
-						border.Val = BorderValues.Single;
-						border.Size = (uint) attrBorderWidth.ValueInPx * 4;
-					}
-				}
-
-				drawing = AddImagePart(src, alt, preferredSize);
-			}
-
-			if (drawing != null)
-			{
-				Run run = new Run(drawing);
-				if (border.Val != BorderValues.None) run.InsertInProperties(prop => prop.Border = border);
-				elements.Add(run);
-			}
-		}
-
-		#endregion
-
-		#region ProcessLi
-
-		private void ProcessLi(HtmlEnumerator en)
-		{
-			CompleteCurrentParagraph(false);
-			currentParagraph = htmlStyles.Paragraph.NewParagraph();
-
-			int numberingId = htmlStyles.NumberingList.ProcessItem(en);
-			int level = htmlStyles.NumberingList.LevelIndex;
-
-			// Save the new paragraph reference to support nested numbering list.
-			Paragraph p = currentParagraph;
-			currentParagraph.InsertInProperties(prop => {
-<<<<<<< HEAD
-				prop.ParagraphStyleId = new ParagraphStyleId() { Val = htmlStyles.GetStyle(htmlStyles.DefaultStyles.ListParagraphStyle, StyleValues.Paragraph) };
-=======
-				prop.ParagraphStyleId = new ParagraphStyleId() { Val = GetStyleIdForListItem(en) };
->>>>>>> 522a5dfb
-				prop.Indentation = level < 2? null : new Indentation() { Left = (level * 780).ToString(CultureInfo.InvariantCulture) };
-				prop.NumberingProperties = new NumberingProperties {
-					NumberingLevelReference = new NumberingLevelReference() { Val = level - 1 },
-					NumberingId = new NumberingId() { Val = numberingId }
-				};
-			});
-
-			// Restore the original elements list
-			AddParagraph(currentParagraph);
-
-			// Continue to process the html until we found </li>
-			HtmlStyles.Paragraph.ApplyTags(currentParagraph);
-			AlternateProcessHtmlChunks(en, "</li>");
-			p.Append(elements);
-			this.elements.Clear();
-		}
-
-        private string GetStyleIdForListItem(HtmlEnumerator en) 
-        { 
-            return GetStyleIdFromClasses(en.Attributes.GetAsClass()) 
-                   ?? GetStyleIdFromClasses(htmlStyles.NumberingList.GetCurrentListClasses) 
-                   ?? htmlStyles.DefaultStyles.ListParagraphStyle; 
-        }
-
-        private string GetStyleIdFromClasses(string[] classes)  
-        {  
-            if (classes != null) 
-            { 
-                foreach (string className in classes) 
-                { 
-                    string styleId = htmlStyles.GetStyle(className, StyleValues.Paragraph, ignoreCase: true); 
-                    if (styleId != null) 
-                    { 
-                        return styleId; 
-                    } 
-                } 
-            } 
-			 
-            return null; 
-        }
-
-        #endregion
-
-		#region ProcessLink
-
-		private void ProcessLink(HtmlEnumerator en)
-		{
-			String att = en.Attributes["href"];
-			Hyperlink h = null;
-			Uri uri = null;
-
-
-			if (!String.IsNullOrEmpty(att))
-			{
-				// handle link where the http:// is missing and that starts directly with www
-				if(att.StartsWith("www.", StringComparison.OrdinalIgnoreCase))
-					att = "http://" + att;
-
-				// is it an anchor?
-				if (att[0] == '#' && att.Length > 1)
-				{
-					// Always accept _top anchor
-					if (!this.ExcludeLinkAnchor || att == "#_top")
-					{
-						h = new Hyperlink(
-							) { History = true, Anchor = att.Substring(1) };
-					}
-				}
-				// ensure the links does not start with javascript:
-				else if (Uri.TryCreate(att, UriKind.Absolute, out uri) && uri.Scheme != "javascript")
-				{
-					HyperlinkRelationship extLink = mainPart.AddHyperlinkRelationship(uri, true);
-
-					h = new Hyperlink(
-						) { History = true, Id = extLink.Id };
-				}
-			}
-
-			if (h == null)
-			{
-				// link to a broken url, simply process the content of the tag
-				ProcessHtmlChunks(en, "</a>");
-				return;
-			}
-
-			att = en.Attributes["title"];
-			if (!String.IsNullOrEmpty(att)) h.Tooltip = att;
-
-			AlternateProcessHtmlChunks(en, "</a>");
-
-			if (elements.Count == 0) return;
-
-			// Let's see whether the link tag include an image inside its body.
-			// If so, the Hyperlink OpenXmlElement is lost and we'll keep only the images
-			// and applied a HyperlinkOnClick attribute.
-			List<OpenXmlElement> imageInLink = elements.FindAll(e => { return e.HasChild<Drawing>(); });
-			if (imageInLink.Count != 0)
-			{
-				for (int i = 0; i < imageInLink.Count; i++)
-				{
-					// Retrieves the "alt" attribute of the image and apply it as the link's tooltip
-					Drawing d = imageInLink[i].GetFirstChild<Drawing>();
-					var enDp = d.Descendants<pic.NonVisualDrawingProperties>().GetEnumerator();
-					String alt;
-					if (enDp.MoveNext()) alt = enDp.Current.Description;
-					else alt = null;
-
-					d.InsertInDocProperties(
-							new a.HyperlinkOnClick() { Id = h.Id ?? h.Anchor, Tooltip = alt });
-				}
-			}
-
-			// Append the processed elements and put them to the Run of the Hyperlink
-			h.Append(elements);
-
-			// can't use GetFirstChild<Run> or we may find the one containing the image
-			foreach (var el in h.ChildElements)
-			{
-				Run run = el as Run;
-				if (run != null && !run.HasChild<Drawing>())
-				{
-					run.InsertInProperties(prop =>
-						prop.RunStyle = new RunStyle() { Val = htmlStyles.GetStyle(htmlStyles.DefaultStyles.HyperlinkStyle, StyleValues.Character) });
-					break;
-				}
-			}
-
-			this.elements.Clear();
-
-			// Append the hyperlink
-			elements.Add(h);
-
-			if (imageInLink.Count > 0) CompleteCurrentParagraph(true);
-		}
-
-		#endregion
-
-		#region ProcessNumberingList
-
-		private void ProcessNumberingList(HtmlEnumerator en)
-		{
-			htmlStyles.NumberingList.BeginList(en);
-		}
-
-		#endregion
-
-		#region ProcessParagraph
-
-		private void ProcessParagraph(HtmlEnumerator en)
-		{
-			CompleteCurrentParagraph(true);
-
-			// Respect this order: this is the way the browsers apply them
-			String attrValue = en.StyleAttributes["text-align"];
-			if (attrValue == null) attrValue = en.Attributes["align"];
-
-			if (attrValue != null)
-			{
-				JustificationValues? align = Converter.ToParagraphAlign(attrValue);
-				if (align.HasValue)
-				{
-					currentParagraph.InsertInProperties(prop => prop.Justification = new Justification { Val = align });
-				}
-			}
-
-			List<OpenXmlElement> styleAttributes = new List<OpenXmlElement>();
-			bool newParagraph = ProcessContainerAttributes(en, styleAttributes);
-
-			if (styleAttributes.Count > 0)
-				htmlStyles.Runs.BeginTag(en.CurrentTag, styleAttributes.ToArray());
-
-			if (newParagraph)
-			{
-				AlternateProcessHtmlChunks(en, en.ClosingCurrentTag);
-				ProcessClosingParagraph(en);
-			}
-		}
-
-		#endregion
-
-		#region ProcessPre
-
-		private void ProcessPre(HtmlEnumerator en)
-		{
-			CompleteCurrentParagraph();
-			currentParagraph = htmlStyles.Paragraph.NewParagraph();
-
-			// Oftenly, <pre> tag are used to renders some code examples. They look better inside a table
-            if (this.RenderPreAsTable)
-            {
-                Table currentTable = new Table(
-                    new TableProperties (
-                        new TableStyle() { Val = htmlStyles.GetStyle(htmlStyles.DefaultStyles.PreTableStyle, StyleValues.Table) },
-                        new TableWidth() { Type = TableWidthUnitValues.Pct, Width = "5000" } // 100% * 50
-					),
-                    new TableGrid(
-                        new GridColumn() { Width = "5610" }),
-                    new TableRow(
-                        new TableCell(
-                    // Ensure the border lines are visible (regardless of the style used)
-                            new TableCellProperties
-                            {
-                                TableCellBorders = new TableCellBorders(
-                                   new TopBorder() { Val = BorderValues.Single },
-                                   new LeftBorder() { Val = BorderValues.Single },
-                                   new BottomBorder() { Val = BorderValues.Single },
-                                   new RightBorder() { Val = BorderValues.Single })
-                            },
-                            currentParagraph))
-                );
-
-                AddParagraph(currentTable);
-                tables.NewContext(currentTable);
-            }
-            else
-            {
-                AddParagraph(currentParagraph);
-            }
-
-			// Process the entire <pre> tag and append it to the document
-			List<OpenXmlElement> styleAttributes = new List<OpenXmlElement>();
-			ProcessContainerAttributes(en, styleAttributes);
-
-			if (styleAttributes.Count > 0)
-				htmlStyles.Runs.BeginTag(en.CurrentTag, styleAttributes.ToArray());
-
-			AlternateProcessHtmlChunks(en, "</pre>");
-
-			if (styleAttributes.Count > 0)
-				htmlStyles.Runs.EndTag(en.CurrentTag);
-
-			if (RenderPreAsTable)
-				tables.CloseContext();
-
-			CompleteCurrentParagraph();
-		}
-
-		#endregion
-
-		#region ProcessQuote
-
-		private void ProcessQuote(HtmlEnumerator en)
-		{
-			// The browsers render the quote tag between a kind of separators.
-			// We add the Quote style to the nested runs to match more Word.
-
-			Run run = new Run(
-				new Text(" " + HtmlStyles.QuoteCharacters.Prefix) { Space = SpaceProcessingModeValues.Preserve }
-			);
-
-			htmlStyles.Runs.ApplyTags(run);
-			elements.Add(run);
-
-			ProcessHtmlElement<RunStyle>(en, new RunStyle() { Val = htmlStyles.GetStyle(htmlStyles.DefaultStyles.QuoteStyle, StyleValues.Character) });
-		}
-
-		#endregion
-
-		#region ProcessSpan
-
-		private void ProcessSpan(HtmlEnumerator en)
-		{
-			// A span style attribute can contains many information: font color, background color, font size,
-			// font family, ...
-			// We'll check for each of these and add apply them to the next build runs.
-
-			List<OpenXmlElement> styleAttributes = new List<OpenXmlElement>();
-			bool newParagraph = ProcessContainerAttributes(en, styleAttributes);
-
-			if (styleAttributes.Count > 0)
-				htmlStyles.Runs.MergeTag(en.CurrentTag, styleAttributes);
-
-			if (newParagraph)
-			{
-				AlternateProcessHtmlChunks(en, en.ClosingCurrentTag);
-				CompleteCurrentParagraph(true);
-			}
-		}
-
-		#endregion
-
-		#region ProcessSubscript
-
-		private void ProcessSubscript(HtmlEnumerator en)
-		{
-			ProcessHtmlElement<VerticalTextAlignment>(en, new VerticalTextAlignment() { Val = VerticalPositionValues.Subscript });
-		}
-
-		#endregion
-
-		#region ProcessSuperscript
-
-		private void ProcessSuperscript(HtmlEnumerator en)
-		{
-			ProcessHtmlElement<VerticalTextAlignment>(en, new VerticalTextAlignment() { Val = VerticalPositionValues.Superscript });
-		}
-
-		#endregion
-
-		#region ProcessUnderline
-
-		private void ProcessUnderline(HtmlEnumerator en)
-		{
-			ProcessHtmlElement<Underline>(en, new Underline() { Val = UnderlineValues.Single });
-		}
-
-		#endregion
-
-		#region ProcessTable
-
-		private void ProcessTable(HtmlEnumerator en)
-		{
-			TableProperties properties = new TableProperties(
-				new TableStyle() { Val = htmlStyles.GetStyle(htmlStyles.DefaultStyles.TableStyle, StyleValues.Table) }
-			);
-			Table currentTable = new Table(properties);
-
-			string classValue = en.Attributes["class"];
-			if (classValue != null)
-			{
-				classValue = htmlStyles.GetStyle(classValue, StyleValues.Table, ignoreCase: true);
-				if (classValue != null)
-					properties.TableStyle.Val = classValue;
-			}
-
-			int? border = en.Attributes.GetAsInt("border");
-			if (border.HasValue && border.Value > 0)
-			{
-				bool handleBorders = true;
-				if (classValue != null)
-				{
-					// check whether the style in use have borders
-                    String styleId = this.htmlStyles.GetStyle(classValue, StyleValues.Table, true);
-					if (styleId != null)
-                    {
-                        var s = mainPart.StyleDefinitionsPart.Styles.Elements<Style>().First(e => e.StyleId == styleId);
-                        if (s.StyleTableProperties.TableBorders != null) handleBorders = false;
-                    }
-				}
-
-				// If the border has been specified, we display the Table Grid style which display
-				// its grid lines. Otherwise the default table style hides the grid lines.
-				if (handleBorders && properties.TableStyle.Val != htmlStyles.DefaultStyles.TableStyle)
-				{
-					uint borderSize = border.Value > 1? (uint) new Unit(UnitMetric.Pixel, border.Value).ValueInDxa : 1;
-					properties.TableBorders = new TableBorders() {
-						TopBorder = new TopBorder { Val = BorderValues.None },
-						LeftBorder = new LeftBorder { Val = BorderValues.None },
-						RightBorder = new RightBorder { Val = BorderValues.None },
-						BottomBorder = new BottomBorder { Val = BorderValues.None },
-						InsideHorizontalBorder = new InsideHorizontalBorder { Val = BorderValues.Single, Size = borderSize },
-						InsideVerticalBorder = new InsideVerticalBorder { Val = BorderValues.Single, Size = borderSize }
-					};
-				}
-			}
-			// is the border=0? If so, we remove the border regardless the style in use
-			else if (border == 0)
-			{
-				properties.TableBorders = new TableBorders() {
-					TopBorder = new TopBorder { Val = BorderValues.None },
-					LeftBorder = new LeftBorder { Val = BorderValues.None },
-					RightBorder = new RightBorder { Val = BorderValues.None },
-					BottomBorder = new BottomBorder { Val = BorderValues.None },
-					InsideHorizontalBorder = new InsideHorizontalBorder { Val = BorderValues.None },
-					InsideVerticalBorder = new InsideVerticalBorder { Val = BorderValues.None }
-				};
-			}
-			else
-            {
-				var styleBorder = en.StyleAttributes.GetAsBorder("border");
-				if (!styleBorder.IsEmpty)
-				{
-					properties.TableBorders = new TableBorders();
-
-					if (styleBorder.Left.IsValid)
-						properties.TableBorders.LeftBorder = new LeftBorder { Val = styleBorder.Left.Style, Color = StringValue.FromString(styleBorder.Left.Color.ToHexString()), Size = (uint)styleBorder.Left.Width.ValueInDxa };
-					if (styleBorder.Right.IsValid)
-						properties.TableBorders.RightBorder = new RightBorder { Val = styleBorder.Right.Style, Color = StringValue.FromString(styleBorder.Right.Color.ToHexString()), Size = (uint)styleBorder.Right.Width.ValueInDxa };
-					if (styleBorder.Top.IsValid)
-						properties.TableBorders.TopBorder = new TopBorder { Val = styleBorder.Top.Style, Color = StringValue.FromString(styleBorder.Top.Color.ToHexString()), Size = (uint)styleBorder.Top.Width.ValueInDxa };
-					if (styleBorder.Bottom.IsValid)
-						properties.TableBorders.BottomBorder = new BottomBorder { Val = styleBorder.Bottom.Style, Color = StringValue.FromString(styleBorder.Bottom.Color.ToHexString()), Size = (uint)styleBorder.Bottom.Width.ValueInDxa };
-				}
-			}			
-
-			Unit unit = en.StyleAttributes.GetAsUnit("width");
-			if (!unit.IsValid) unit = en.Attributes.GetAsUnit("width");
-
-			if (unit.IsValid)
-			{
-				switch (unit.Type)
-				{
-					case UnitMetric.Percent:
-						properties.TableWidth = new TableWidth() { Type = TableWidthUnitValues.Pct, Width = (unit.Value * 50).ToString(CultureInfo.InvariantCulture) }; break;
-					case UnitMetric.Point:
-						properties.TableWidth = new TableWidth() { Type = TableWidthUnitValues.Dxa, Width = unit.ValueInDxa.ToString(CultureInfo.InvariantCulture) }; break;
-					case UnitMetric.Pixel:
-						properties.TableWidth = new TableWidth() { Type = TableWidthUnitValues.Dxa, Width = unit.ValueInDxa.ToString(CultureInfo.InvariantCulture) }; break;
-				}
-			}
-			else
-			{
-				// Use Auto=0 instead of Pct=auto
-				// bug reported by scarhand (https://html2openxml.codeplex.com/workitem/12494)
-				properties.TableWidth = new TableWidth() { Type = TableWidthUnitValues.Auto, Width = "0" };
-			}
-
-			string align = en.Attributes["align"];
-			if (align != null)
-			{
-				JustificationValues? halign = Converter.ToParagraphAlign(align);
-				if (halign.HasValue)
-					properties.TableJustification = new TableJustification() { Val = halign.Value.ToTableRowAlignment() };
-			}
-
-			// only if the table is left aligned, we can handle some left margin indentation
-			// Right margin + Right align has no equivalent in OpenXml
-			if (align == null || align == "left")
-			{
-				Margin margin = en.StyleAttributes.GetAsMargin("margin");
-
-				// OpenXml doesn't support table margin in Percent, but Html does
-				// the margin part has been implemented by Olek (patch #8457)
-
-				TableCellMarginDefault cellMargin = new TableCellMarginDefault();
-                if (margin.Left.IsFixed)
-					cellMargin.TableCellLeftMargin = new TableCellLeftMargin() { Type = TableWidthValues.Dxa, Width = (short) margin.Left.ValueInDxa };
-                if (margin.Right.IsFixed)
-					cellMargin.TableCellRightMargin = new TableCellRightMargin() { Type = TableWidthValues.Dxa, Width = (short) margin.Right.ValueInDxa };
-                if (margin.Top.IsFixed)
-					cellMargin.TopMargin = new TopMargin() { Type = TableWidthUnitValues.Dxa, Width = margin.Top.ValueInDxa.ToString(CultureInfo.InvariantCulture) };
-                if (margin.Bottom.IsFixed)
-					cellMargin.BottomMargin = new BottomMargin() { Type = TableWidthUnitValues.Dxa, Width = margin.Bottom.ValueInDxa.ToString(CultureInfo.InvariantCulture) };
-
-                // Align table according to the margin 'auto' as it stands in Html
-                if (margin.Left.Type == UnitMetric.Auto || margin.Right.Type == UnitMetric.Auto)
-                {
-                    TableRowAlignmentValues justification;
-
-                    if (margin.Left.Type == UnitMetric.Auto && margin.Right.Type == UnitMetric.Auto)
-                        justification = TableRowAlignmentValues.Center;
-                    else if (margin.Left.Type == UnitMetric.Auto)
-                        justification = TableRowAlignmentValues.Right;
-                    else
-                        justification = TableRowAlignmentValues.Left;
-
-                    properties.TableJustification = new TableJustification() { Val = justification };
-                }
-
-				if (cellMargin.HasChildren)
-					properties.TableCellMarginDefault = cellMargin;
-			}
-
-			int? spacing = en.Attributes.GetAsInt("cellspacing");
-			if (spacing.HasValue)
-                properties.TableCellSpacing = new TableCellSpacing { Type = TableWidthUnitValues.Dxa, Width = new Unit(UnitMetric.Pixel, spacing.Value).ValueInDxa.ToString(CultureInfo.InvariantCulture) };
-
-			int? padding = en.Attributes.GetAsInt("cellpadding");
-            if (padding.HasValue)
-            {
-                int paddingDxa = (int) new Unit(UnitMetric.Pixel, padding.Value).ValueInDxa;
-
-                TableCellMarginDefault cellMargin = new TableCellMarginDefault();
-                cellMargin.TableCellLeftMargin = new TableCellLeftMargin() { Type = TableWidthValues.Dxa, Width = (short) paddingDxa };
-                cellMargin.TableCellRightMargin = new TableCellRightMargin() { Type = TableWidthValues.Dxa, Width = (short) paddingDxa };
-                cellMargin.TopMargin = new TopMargin() { Type = TableWidthUnitValues.Dxa, Width = paddingDxa.ToString(CultureInfo.InvariantCulture) };
-                cellMargin.BottomMargin = new BottomMargin() { Type = TableWidthUnitValues.Dxa, Width = paddingDxa.ToString(CultureInfo.InvariantCulture) };
-                properties.TableCellMarginDefault = cellMargin;
-            }
-
-			List<OpenXmlElement> runStyleAttributes = new List<OpenXmlElement>();
-			htmlStyles.Tables.ProcessCommonAttributes(en, runStyleAttributes);
-			if (runStyleAttributes.Count > 0)
-				htmlStyles.Runs.BeginTag(en.CurrentTag, runStyleAttributes.ToArray());
-
-
-			// are we currently inside another table?
-			if (tables.HasContext)
-			{
-				// Okay we will insert nested table but beware the paragraph inside TableCell should contains at least 1 run.
-
-				TableCell currentCell = tables.CurrentTable.GetLastChild<TableRow>().GetLastChild<TableCell>();
-				// don't add an empty paragraph if not required (bug #13608 by zanjo)
-				if (elements.Count == 0) currentCell.Append(currentTable);
-				else
-				{
-					currentCell.Append(new Paragraph(elements), currentTable);
-					elements.Clear();
-				}
-			}
-			else
-			{
-				CompleteCurrentParagraph();
-				this.paragraphs.Add(currentTable);
-			}
-
-			tables.NewContext(currentTable);
-		}
-
-		#endregion
-
-		#region ProcessTableCaption
-
-		private void ProcessTableCaption(HtmlEnumerator en)
-		{
-			if (!tables.HasContext) return;
-
-			string att = en.StyleAttributes["text-align"];
-			if (att == null) att = en.Attributes["align"];
-
-			ProcessHtmlChunks(en, "</caption>");
-
-			var legend = new Paragraph(
-					new ParagraphProperties {
-						ParagraphStyleId = new ParagraphStyleId() { Val = htmlStyles.GetStyle(htmlStyles.DefaultStyles.CaptionStyle, StyleValues.Paragraph) }
-					},
-					new Run(
-						new FieldChar() { FieldCharType = FieldCharValues.Begin }),
-					new Run(
-						new FieldCode(" SEQ TABLE \\* ARABIC ") { Space = SpaceProcessingModeValues.Preserve }),
-					new Run(
-						new FieldChar() { FieldCharType = FieldCharValues.End })
-				);
-			legend.Append(elements);
-			elements.Clear();
-
-			if (att != null)
-			{
-				JustificationValues? align = Converter.ToParagraphAlign(att);
-				if (align.HasValue)
-					legend.InsertInProperties(prop => prop.Justification = new Justification { Val = align } );
-			}
-			else
-			{
-				// If no particular alignement has been specified for the legend, we will align the legend
-				// relative to the owning table
-				TableProperties props = tables.CurrentTable.GetFirstChild<TableProperties>();
-				if (props != null)
-				{
-					TableJustification justif = props.GetFirstChild<TableJustification>();
-					if (justif != null) legend.InsertInProperties(prop =>
-						prop.Justification = new Justification { Val = justif.Val.Value.ToJustification() });
-				}
-			}
-
-			if (this.TableCaptionPosition == CaptionPositionValues.Above)
-				this.paragraphs.Insert(this.paragraphs.Count - 1, legend);
-			else
-				this.paragraphs.Add(legend);
-		}
-
-		#endregion
-
-		#region ProcessTableRow
-
-		private void ProcessTableRow(HtmlEnumerator en)
-		{
-			// in case the html is bad-formed and use <tr> outside a <table> tag, we will ensure
-			// a table context exists.
-			if (!tables.HasContext) return;
-
-			TableRowProperties properties = new TableRowProperties();
-			List<OpenXmlElement> runStyleAttributes = new List<OpenXmlElement>();
-
-			htmlStyles.Tables.ProcessCommonAttributes(en, runStyleAttributes);
-
-			Unit unit = en.StyleAttributes.GetAsUnit("height");
-			if (!unit.IsValid) unit = en.Attributes.GetAsUnit("height");
-
-			switch (unit.Type)
-			{
-				case UnitMetric.Point:
-					properties.AddChild(new TableRowHeight() { HeightType = HeightRuleValues.AtLeast, Val = (uint) (unit.Value * 20) });
-					break;
-				case UnitMetric.Pixel:
-					properties.AddChild(new TableRowHeight() { HeightType = HeightRuleValues.AtLeast, Val = (uint) unit.ValueInDxa });
-					break;
-			}
-
-<<<<<<< HEAD
-			properties.AddChild(new TableCellSpacing() { Type = TableWidthUnitValues.Dxa, Width = "0" });
-=======
-			// Do not explicitly set the tablecell spacing in order to inherit table style (issue 107)
-			//properties.AddChild(new TableCellSpacing() { Type = TableWidthUnitValues.Dxa, Width = "0" });
->>>>>>> 522a5dfb
-
-			TableRow row = new TableRow();
-			row.TableRowProperties = properties;
-
-			htmlStyles.Runs.ProcessCommonAttributes(en, runStyleAttributes);
-			if (runStyleAttributes.Count > 0)
-				htmlStyles.Runs.BeginTag(en.CurrentTag, runStyleAttributes.ToArray());
-
-			tables.CurrentTable.Append(row);
-			tables.CellPosition = new CellPosition(tables.CellPosition.Row + 1, 0);
-		}
-
-		#endregion
-
-		#region ProcessTableColumn
-
-		private void ProcessTableColumn(HtmlEnumerator en)
-		{
-			if (!tables.HasContext) return;
-
-			TableCellProperties properties = new TableCellProperties();
-            // in Html, table cell are vertically centered by default
-            properties.TableCellVerticalAlignment = new TableCellVerticalAlignment() { Val = TableVerticalAlignmentValues.Center };
-
-			List<OpenXmlElement> styleAttributes = new List<OpenXmlElement>();
-			List<OpenXmlElement> runStyleAttributes = new List<OpenXmlElement>();
-
-			Unit unit = en.StyleAttributes.GetAsUnit("width");
-			if (!unit.IsValid) unit = en.Attributes.GetAsUnit("width");
-
-            // The heightUnit used to retrieve a height value.
-            Unit heightUnit = en.StyleAttributes.GetAsUnit("height");
-            if (!heightUnit.IsValid) heightUnit = en.Attributes.GetAsUnit("height");
-
-            switch (unit.Type)
-			{
-				case UnitMetric.Percent:
-                    properties.TableCellWidth = new TableCellWidth() { Type = TableWidthUnitValues.Pct, Width = (unit.Value * 50).ToString(CultureInfo.InvariantCulture) };
-					break;
-				case UnitMetric.Point:
-                    // unit.ValueInPoint used instead of ValueInDxa
-                    properties.TableCellWidth = new TableCellWidth() { Type = TableWidthUnitValues.Auto, Width = (unit.ValueInPoint * 20).ToString(CultureInfo.InvariantCulture) };
-					break;
-				case UnitMetric.Pixel:
-					properties.TableCellWidth = new TableCellWidth() { Type = TableWidthUnitValues.Dxa, Width = (unit.ValueInDxa).ToString(CultureInfo.InvariantCulture) };
-					break;
-			}
-
-			// fix an issue when specifying the RowSpan or ColSpan=1 (reported by imagremlin)
-			int? colspan = en.Attributes.GetAsInt("colspan");
-			if (colspan.HasValue && colspan.Value > 1)
-			{
-				properties.GridSpan = new GridSpan() { Val = colspan };
-			}
-
-			int? rowspan = en.Attributes.GetAsInt("rowspan");
-			if (rowspan.HasValue && rowspan.Value > 1)
-			{
-				properties.VerticalMerge = new VerticalMerge() { Val = MergedCellValues.Restart };
-
-				var p = tables.CellPosition;
-                int shift = 0;
-                // if there is already a running rowSpan on a left-sided column, we have to shift this position
-                foreach (var rs in tables.RowSpan)
-                    if (rs.CellOrigin.Row < p.Row && rs.CellOrigin.Column <= p.Column + shift) shift++;
-
-                p.Offset(0, shift);
-                tables.RowSpan.Add(new HtmlTableSpan(p) {
-                    RowSpan = rowspan.Value - 1,
-                    ColSpan = colspan.HasValue && rowspan.Value > 1 ? colspan.Value : 0
-                });
-			}
-
-			// Manage vertical text (only for table cell)
-			string direction = en.StyleAttributes["writing-mode"];
-			if (direction != null)
-			{
-				switch (direction)
-				{
-					case "tb-lr":
-						properties.TextDirection = new TextDirection() { Val = TextDirectionValues.BottomToTopLeftToRight };
-						properties.TableCellVerticalAlignment = new TableCellVerticalAlignment() { Val = TableVerticalAlignmentValues.Center };
-						htmlStyles.Tables.BeginTagForParagraph(en.CurrentTag, new Justification() { Val = JustificationValues.Center });
-						break;
-					case "tb-rl":
-						properties.TextDirection = new TextDirection() { Val = TextDirectionValues.TopToBottomRightToLeft };
-						properties.TableCellVerticalAlignment = new TableCellVerticalAlignment() { Val = TableVerticalAlignmentValues.Center };
-						htmlStyles.Tables.BeginTagForParagraph(en.CurrentTag, new Justification() { Val = JustificationValues.Center });
-						break;
-				}
-			}
-
-			var padding = en.StyleAttributes.GetAsMargin("padding");
-			if (!padding.IsEmpty)
-			{
-				TableCellMargin cellMargin = new TableCellMargin();
-				var cellMarginSide = new List<KeyValuePair<Unit, TableWidthType>>();
-				cellMarginSide.Add(new KeyValuePair<Unit, TableWidthType>(padding.Top, new TopMargin()));
-				cellMarginSide.Add(new KeyValuePair<Unit, TableWidthType>(padding.Left, new LeftMargin()));
-				cellMarginSide.Add(new KeyValuePair<Unit, TableWidthType>(padding.Bottom, new BottomMargin()));
-				cellMarginSide.Add(new KeyValuePair<Unit, TableWidthType>(padding.Right, new RightMargin()));
-
-				foreach (var pair in cellMarginSide)
-				{
-					if (!pair.Key.IsValid || pair.Key.Value == 0) continue;
-					if (pair.Key.Type == UnitMetric.Percent)
-					{
-						pair.Value.Width = (pair.Key.Value * 50).ToString(CultureInfo.InvariantCulture);
-						pair.Value.Type = TableWidthUnitValues.Pct;
-					}
-					else
-					{
-						pair.Value.Width = pair.Key.ValueInDxa.ToString(CultureInfo.InvariantCulture);
-						pair.Value.Type = TableWidthUnitValues.Dxa;
-					}
-
-					cellMargin.AddChild(pair.Value);
-				}
-
-				properties.TableCellMargin = cellMargin;
-			}
-
-			var border = en.StyleAttributes.GetAsBorder("border");
-			if (!border.IsEmpty)
-			{
-				properties.TableCellBorders = new TableCellBorders();
-
-				if (border.Left.IsValid)
-					properties.TableCellBorders.LeftBorder = new LeftBorder { Val = border.Left.Style, Color = StringValue.FromString(border.Left.Color.ToHexString()), Size = (uint)border.Left.Width.ValueInDxa };
-				if (border.Right.IsValid)
-					properties.TableCellBorders.RightBorder = new RightBorder { Val = border.Right.Style, Color = StringValue.FromString(border.Right.Color.ToHexString()), Size = (uint)border.Right.Width.ValueInDxa };
-				if (border.Top.IsValid)
-					properties.TableCellBorders.TopBorder = new TopBorder { Val = border.Top.Style, Color = StringValue.FromString(border.Top.Color.ToHexString()), Size = (uint)border.Top.Width.ValueInDxa };
-				if (border.Bottom.IsValid)
-					properties.TableCellBorders.BottomBorder = new BottomBorder { Val = border.Bottom.Style, Color = StringValue.FromString(border.Bottom.Color.ToHexString()), Size = (uint)border.Bottom.Width.ValueInDxa };
-			}
-
-			htmlStyles.Tables.ProcessCommonAttributes(en, runStyleAttributes);
-			if (styleAttributes.Count > 0)
-				htmlStyles.Tables.BeginTag(en.CurrentTag, styleAttributes);
-			if (runStyleAttributes.Count > 0)
-				htmlStyles.Runs.BeginTag(en.CurrentTag, runStyleAttributes.ToArray());
-
-			TableCell cell = new TableCell();
-			if (properties.HasChildren) cell.TableCellProperties = properties;
-                  
-            // The heightUnit value used to append a height to the TableRowHeight.
-            var row = tables.CurrentTable.GetLastChild<TableRow>();
-
-            switch (heightUnit.Type)
-            {
-                case UnitMetric.Point:
-                    row.TableRowProperties.AddChild(new TableRowHeight() { HeightType = HeightRuleValues.AtLeast, Val = (uint)(heightUnit.Value * 20) });
-
-                    break;
-                case UnitMetric.Pixel:
-					row.TableRowProperties.AddChild(new TableRowHeight() { HeightType = HeightRuleValues.AtLeast, Val = (uint)heightUnit.ValueInDxa });
-                    break;
-            }
-
-            row.Append(cell);
-
-            if (en.IsSelfClosedTag) // Force a call to ProcessClosingTableColumn
-				ProcessClosingTableColumn(en);
-			else
-			{
-				// we create a new currentParagraph to add new runs inside the TableCell
-				cell.Append(currentParagraph = new Paragraph());
-			}
-		}
-
-		#endregion
-
-		#region ProcessTablePart
-
-		private void ProcessTablePart(HtmlEnumerator en)
-		{
-			List<OpenXmlElement> styleAttributes = new List<OpenXmlElement>();
-
-			htmlStyles.Tables.ProcessCommonAttributes(en, styleAttributes);
-
-			if (styleAttributes.Count > 0)
-				htmlStyles.Tables.BeginTag(en.CurrentTag, styleAttributes.ToArray());
-		}
-
-		#endregion
-
-		#region ProcessXmlDataIsland
-
-		private void ProcessXmlDataIsland(HtmlEnumerator en)
-		{
-			// Process inner Xml data island and do nothing.
-			// The Xml has this format:
-			/* <?xml:namespace prefix=o ns="urn:schemas-microsoft-com:office:office">
-			   <globalGuideLine>
-				   <employee>
-					  <FirstName>Austin</FirstName>
-					  <LastName>Hennery</LastName>
-				   </employee>
-			   </globalGuideLine>
-			 */
-
-			// Move to the first root element of the Xml then process until the end of the xml chunks.
-			while (en.MoveNext() && !en.IsCurrentHtmlTag) ;
-
-			if (en.Current != null)
-			{
-				string xmlRootElement = en.ClosingCurrentTag;
-				while (en.MoveUntilMatch(xmlRootElement)) ;
-			}
-		}
-
-		#endregion
-
-		// Closing tags
-
-		#region ProcessClosingBlockQuote
-
-		private void ProcessClosingBlockQuote(HtmlEnumerator en)
-		{
-			CompleteCurrentParagraph(true);
-			htmlStyles.Paragraph.EndTag("<blockquote>");
-		}
-
-		#endregion
-
-		#region ProcessClosingDiv
-
-		private void ProcessClosingDiv(HtmlEnumerator en)
-		{
-			// Mimic the rendering of the browser:
-			ProcessBr(en);
-			ProcessClosingTag(en);
-		}
-
-		#endregion
-
-		#region ProcessClosingTag
-
-		private void ProcessClosingTag(HtmlEnumerator en)
-		{
-			string openingTag = en.CurrentTag.Replace("/", "");
-			htmlStyles.Runs.EndTag(openingTag);
-			htmlStyles.Paragraph.EndTag(openingTag);
-		}
-
-		#endregion
-
-		#region ProcessClosingNumberingList
-
-		private void ProcessClosingNumberingList(HtmlEnumerator en)
-		{
-			htmlStyles.NumberingList.EndList();
-
-			// If we are no more inside a list, we move to another paragraph (as we created
-			// one for containing all the <li>. This will ensure the next run will not be added to the <li>.
-			if (htmlStyles.NumberingList.LevelIndex == 0)
-				AddParagraph(currentParagraph = htmlStyles.Paragraph.NewParagraph());
-		}
-
-		#endregion
-
-		#region ProcessClosingParagraph
-
-		private void ProcessClosingParagraph(HtmlEnumerator en)
-		{
-			CompleteCurrentParagraph(true);
-
-			string tag = en.CurrentTag.Replace("/", "");
-			htmlStyles.Runs.EndTag(tag);
-			htmlStyles.Paragraph.EndTag(tag);
-		}
-
-		#endregion
-
-		#region ProcessClosingQuote
-
-		private void ProcessClosingQuote(HtmlEnumerator en)
-		{
-			Run run = new Run(
-				new Text(HtmlStyles.QuoteCharacters.Suffix) { Space = SpaceProcessingModeValues.Preserve }
-			);
-			htmlStyles.Runs.ApplyTags(run);
-			elements.Add(run);
-
-			htmlStyles.Runs.EndTag("<q>");
-		}
-
-		#endregion
-
-		#region ProcessClosingTable
-
-		private void ProcessClosingTable(HtmlEnumerator en)
-		{
-			htmlStyles.Tables.EndTag("<table>");
-			htmlStyles.Runs.EndTag("<table>");
-
-			TableRow row = tables.CurrentTable.GetFirstChild<TableRow>();
-			// Is this a misformed or empty table?
-			if (row != null)
-			{
-				// Count the number of tableCell and add as much GridColumn as we need.
-				TableGrid grid = new TableGrid();
-				foreach (TableCell cell in row.Elements<TableCell>())
-				{
-					// If that column contains some span, we need to count them also
-					int count = cell.TableCellProperties?.GridSpan?.Val ?? 1;
-					for (int i=0; i<count; i++) {
-						grid.Append(new GridColumn());
-					}
-				}
-
-				tables.CurrentTable.InsertAt<TableGrid>(grid, 1);
-			}
-
-			tables.CloseContext();
-
-			if (!tables.HasContext)
-				AddParagraph(currentParagraph = htmlStyles.Paragraph.NewParagraph());
-		}
-
-		#endregion
-
-		#region ProcessClosingTablePart
-
-		private void ProcessClosingTablePart(HtmlEnumerator en)
-		{
-			string closingTag = en.CurrentTag.Replace("/", "");
-
-			htmlStyles.Tables.EndTag(closingTag);
-		}
-
-		#endregion
-
-		#region ProcessClosingTableRow
-
-		private void ProcessClosingTableRow(HtmlEnumerator en)
-		{
-			if (!tables.HasContext) return;
-			TableRow row = tables.CurrentTable.GetLastChild<TableRow>();
-			if (row == null) return;
-
-			// Word will not open documents with empty rows (reported by scwebgroup)
-			if (row.GetFirstChild<TableCell>() == null)
-			{
-				row.Remove();
-				return;
-			}
-
-			// Add empty columns to fill rowspan
-			if (tables.RowSpan.Count > 0)
-			{
-				int rowIndex = tables.CellPosition.Row;
-
-				for (int i = 0; i < tables.RowSpan.Count; i++)
-				{
-					HtmlTableSpan tspan = tables.RowSpan[i];
-					if (tspan.CellOrigin.Row == rowIndex) continue;
-
-                    TableCell emptyCell = new TableCell(new TableCellProperties {
-								            TableCellWidth = new TableCellWidth() { Width = "0" },
-								            VerticalMerge = new VerticalMerge() },
-							            new Paragraph());
-
-                    tspan.RowSpan--;
-                    if (tspan.RowSpan == 0) { tables.RowSpan.RemoveAt(i); i--; }
-
-                    // in case of both colSpan + rowSpan on the same cell, we have to reverberate the rowSpan on the next columns too
-                    if (tspan.ColSpan > 0) emptyCell.TableCellProperties.GridSpan = new GridSpan() { Val = tspan.ColSpan };
-
-                    TableCell cell = row.GetFirstChild<TableCell>();
-                    if (tspan.CellOrigin.Column == 0 || cell == null)
-                    {
-						row.InsertAfter(emptyCell, row.TableRowProperties);
-                        continue;
-                    }
-
-                    // find the good column position, taking care of eventual colSpan
-                    int columnIndex = 0;
-                    while (columnIndex < tspan.CellOrigin.Column)
-                    {
-                        columnIndex += cell.TableCellProperties?.GridSpan?.Val ?? 1;
-                    }
-                    //while ((cell = cell.NextSibling<TableCell>()) != null);
-
-                    if (cell == null) row.AppendChild(emptyCell);
-                    else row.InsertAfter<TableCell>(emptyCell, cell);
-                }
-			}
-
-			htmlStyles.Tables.EndTag("<tr>");
-			htmlStyles.Runs.EndTag("<tr>");
-		}
-
-		#endregion
-
-		#region ProcessClosingTableColumn
-
-		private void ProcessClosingTableColumn(HtmlEnumerator en)
-		{
-			if (!tables.HasContext)
-			{
-				// When the Html is bad-formed and doesn't contain <table>, the browser renders the column separated by a space.
-				// So we do the same here
-				Run run = new Run(new Text(" ") { Space = SpaceProcessingModeValues.Preserve });
-				htmlStyles.Runs.ApplyTags(run);
-				elements.Add(run);
-				return;
-			}
-			TableCell cell = tables.CurrentTable.GetLastChild<TableRow>().GetLastChild<TableCell>();
-
-			// As we add automatically a paragraph to the cell once we create it, we'll remove it if finally, it was not used.
-			// For all the other children, we will ensure there is no more empty paragraphs (similarly to what we do at the end
-			// of the convert processing).
-			// use a basic loop instead of foreach to allow removal (bug reported by antgraf)
-			for (int i=0; i<cell.ChildElements.Count; )
-			{
-				Paragraph p = cell.ChildElements[i] as Paragraph;
-				// care of hyperlinks as they are not inside Run (bug reported by mdeclercq github.com/onizet/html2openxml/workitem/11162)
-				if (p != null && !p.HasChild<Run>() && !p.HasChild<Hyperlink>()) p.Remove();
-				else i++;
-			}
-
-			// We add this paragraph regardless it has elements or not. A TableCell requires at least a Paragraph, as the last child of
-			// of a table cell.
-			// additional check for a proper cleaning (reported by antgraf github.com/onizet/html2openxml/discussions/272744)
-			if (!(cell.LastChild is Paragraph) || elements.Count > 0) cell.Append(new Paragraph(elements));
-
-			htmlStyles.Tables.ApplyTags(cell);
-
-			// Reset all our variables and move to next cell
-			this.elements.Clear();
-			String openingTag = en.CurrentTag.Replace("/", "");
-			htmlStyles.Tables.EndTag(openingTag);
-			htmlStyles.Runs.EndTag(openingTag);
-
-			var pos = tables.CellPosition;
-			pos.Column++;
-			tables.CellPosition = pos;
-		}
-
-		#endregion
-	}
-}
+/* Copyright (C) Olivier Nizet https://github.com/onizet/html2openxml - All Rights Reserved
+ * 
+ * This source is subject to the Microsoft Permissive License.
+ * Please see the License.txt file for more information.
+ * All other rights reserved.
+ * 
+ * THIS CODE AND INFORMATION ARE PROVIDED "AS IS" WITHOUT WARRANTY OF ANY 
+ * KIND, EITHER EXPRESSED OR IMPLIED, INCLUDING BUT NOT LIMITED TO THE
+ * IMPLIED WARRANTIES OF MERCHANTABILITY AND/OR FITNESS FOR A
+ * PARTICULAR PURPOSE.
+ */
+using System;
+using System.Collections.Generic;
+using System.Globalization;
+using System.Linq;
+using System.Text.RegularExpressions;
+using DocumentFormat.OpenXml;
+using DocumentFormat.OpenXml.Packaging;
+using DocumentFormat.OpenXml.Wordprocessing;
+
+namespace HtmlToOpenXml
+{
+	using a = DocumentFormat.OpenXml.Drawing;
+	using pic = DocumentFormat.OpenXml.Drawing.Pictures;
+	using wBorder = DocumentFormat.OpenXml.Wordprocessing.Border;
+
+	partial class HtmlConverter
+	{
+		//____________________________________________________________________
+		//
+		// Processing known tags
+
+		#region ProcessAcronym
+
+		private void ProcessAcronym(HtmlEnumerator en)
+		{
+			// Transform the inline acronym/abbreviation to a reference to a foot note.
+
+			string title = en.Attributes["title"];
+			if (title == null) return;
+
+			AlternateProcessHtmlChunks(en, en.ClosingCurrentTag);
+
+			if (elements.Count > 0 && elements[0] is Run)
+			{
+				string runStyle;
+				FootnoteEndnoteReferenceType reference;
+
+				if (this.AcronymPosition == AcronymPosition.PageEnd)
+				{
+					reference = new FootnoteReference() { Id = AddFootnoteReference(title) };
+					runStyle = htmlStyles.DefaultStyles.FootnoteReferenceStyle;
+				}
+				else
+				{
+					reference = new EndnoteReference() { Id = AddEndnoteReference(title) };
+					runStyle = htmlStyles.DefaultStyles.EndnoteReferenceStyle;
+				}
+
+				Run run;
+				elements.Add(
+					run = new Run(
+						new RunProperties {
+							RunStyle = new RunStyle() { Val = htmlStyles.GetStyle(runStyle, StyleValues.Character) }
+						},
+						reference));
+			}
+		}
+
+		#endregion
+
+		#region ProcessBlockQuote
+
+		private void ProcessBlockQuote(HtmlEnumerator en)
+		{
+			CompleteCurrentParagraph(true);
+
+			string tagName = en.CurrentTag;
+			string cite = en.Attributes["cite"];
+
+			htmlStyles.Paragraph.BeginTag(en.CurrentTag, new ParagraphStyleId() { Val = htmlStyles.GetStyle(htmlStyles.DefaultStyles.IntenseQuoteStyle) });
+
+			AlternateProcessHtmlChunks(en, en.ClosingCurrentTag);
+
+			if (cite != null)
+			{
+				string runStyle;
+				FootnoteEndnoteReferenceType reference;
+
+				if (this.AcronymPosition == AcronymPosition.PageEnd)
+				{
+					reference = new FootnoteReference() { Id = AddFootnoteReference(cite) };
+					runStyle = htmlStyles.DefaultStyles.FootnoteReferenceStyle;
+				}
+				else
+				{
+					reference = new EndnoteReference() { Id = AddEndnoteReference(cite) };
+					runStyle = htmlStyles.DefaultStyles.EndnoteReferenceStyle;
+				}
+
+				Run run;
+				elements.Add(
+					run = new Run(
+						new RunProperties {
+							RunStyle = new RunStyle() { Val = htmlStyles.GetStyle(runStyle, StyleValues.Character) }
+						},
+						reference));
+			}
+
+			CompleteCurrentParagraph(true);
+			htmlStyles.Paragraph.EndTag(tagName);
+		}
+
+		#endregion
+
+		#region ProcessBody
+
+		private void ProcessBody(HtmlEnumerator en)
+		{
+			List<OpenXmlElement> styleAttributes = new List<OpenXmlElement>();
+			htmlStyles.Paragraph.ProcessCommonAttributes(en, styleAttributes);
+
+			if (styleAttributes.Count > 0)
+				htmlStyles.Runs.BeginTag(en.CurrentTag, styleAttributes.ToArray());
+
+			// Unsupported W3C attribute but claimed by users. Specified at <body> level, the page
+			// orientation is applied on the whole document
+			string attr = en.StyleAttributes["page-orientation"];
+			if (attr != null)
+			{
+				PageOrientationValues orientation = Converter.ToPageOrientation(attr);
+
+                SectionProperties sectionProperties = mainPart.Document.Body.GetFirstChild<SectionProperties>();
+                if (sectionProperties == null || sectionProperties.GetFirstChild<PageSize>() == null)
+                {
+                    mainPart.Document.Body.Append(HtmlConverter.ChangePageOrientation(orientation));
+                }
+                else
+                {
+                    PageSize pageSize = sectionProperties.GetFirstChild<PageSize>();
+                    if (!pageSize.Compare(orientation))
+                    {
+                        SectionProperties validSectionProp = ChangePageOrientation(orientation);
+                        if (pageSize != null) pageSize.Remove();
+                        sectionProperties.PrependChild(validSectionProp.GetFirstChild<PageSize>().CloneNode(true));
+                    }
+                }
+            }
+		}
+
+		#endregion
+
+		#region ProcessBr
+
+		private void ProcessBr(HtmlEnumerator en)
+		{
+			elements.Add(new Run(new Break()));
+		}
+
+		#endregion
+
+		#region ProcessCite
+
+		private void ProcessCite(HtmlEnumerator en)
+		{
+			ProcessHtmlElement<RunStyle>(en, new RunStyle() { Val = htmlStyles.GetStyle(htmlStyles.DefaultStyles.QuoteStyle, StyleValues.Character) });
+		}
+
+		#endregion
+
+		#region ProcessDefinitionList
+
+		private void ProcessDefinitionList(HtmlEnumerator en)
+		{
+			ProcessParagraph(en);
+			currentParagraph.InsertInProperties(prop => prop.SpacingBetweenLines = new SpacingBetweenLines() { After = "0" });
+		}
+
+		#endregion
+
+		#region ProcessDefinitionListItem
+
+		private void ProcessDefinitionListItem(HtmlEnumerator en)
+		{
+			AlternateProcessHtmlChunks(en, "</dd>");
+
+			currentParagraph = htmlStyles.Paragraph.NewParagraph();
+			currentParagraph.Append(elements);
+			currentParagraph.InsertInProperties(prop => {
+				prop.Indentation = new Indentation() { FirstLine = "708" };
+				prop.SpacingBetweenLines = new SpacingBetweenLines() { After = "0" };
+			});
+
+			// Restore the original elements list
+			AddParagraph(currentParagraph);
+			this.elements.Clear();
+		}
+
+		#endregion
+
+		#region ProcessDiv
+
+		private void ProcessDiv(HtmlEnumerator en)
+		{
+			// The way the browser consider <div> is like a simple Break. But in case of any attributes that targets
+			// the paragraph, we don't want to apply the style on the old paragraph but on a new one.
+			if (en.Attributes.Count == 0 || (en.StyleAttributes["text-align"] == null && en.Attributes["align"] == null && en.StyleAttributes.GetAsBorder("border").IsEmpty))
+			{
+				List<OpenXmlElement> runStyleAttributes = new List<OpenXmlElement>();
+				bool newParagraph = ProcessContainerAttributes(en, runStyleAttributes);
+				CompleteCurrentParagraph(newParagraph);
+
+				if (runStyleAttributes.Count > 0)
+					htmlStyles.Runs.BeginTag(en.CurrentTag, runStyleAttributes);
+
+				// Any changes that requires a new paragraph?
+				if (newParagraph)
+				{
+					// Insert before the break, complete this paragraph and start a new one
+					this.paragraphs.Insert(this.paragraphs.Count - 1, currentParagraph);
+					AlternateProcessHtmlChunks(en, en.ClosingCurrentTag);
+					CompleteCurrentParagraph();
+				}
+			}
+			else
+			{
+				// treat div as a paragraph
+				ProcessParagraph(en);
+			}
+		}
+
+		#endregion
+
+		#region ProcessFont
+
+		private void ProcessFont(HtmlEnumerator en)
+		{
+			List<OpenXmlElement> styleAttributes = new List<OpenXmlElement>();
+			ProcessContainerAttributes(en, styleAttributes);
+
+			string attrValue = en.Attributes["size"];
+			if (attrValue != null)
+			{
+				Unit fontSize = Converter.ToFontSize(attrValue);
+                if (fontSize.IsFixed)
+					styleAttributes.Add(new FontSize { Val = (fontSize.ValueInPoint * 2).ToString(CultureInfo.InvariantCulture) });
+			}
+
+			attrValue = en.Attributes["face"];
+			if (attrValue != null)
+			{
+				// Set HightAnsi. Bug fixed by xjpmauricio on github.com/onizet/html2openxml/discussions/285439
+				// where characters with accents were always using fallback font
+				styleAttributes.Add(new RunFonts { Ascii = attrValue, HighAnsi = attrValue });
+			}
+
+			if (styleAttributes.Count > 0)
+				htmlStyles.Runs.MergeTag(en.CurrentTag, styleAttributes);
+		}
+
+		#endregion
+
+		#region ProcessHeading
+
+		private void ProcessHeading(HtmlEnumerator en)
+		{
+			char level = en.Current[2];
+
+			// support also style attributes for heading (in case of css override)
+			List<OpenXmlElement> styleAttributes = new List<OpenXmlElement>();
+			htmlStyles.Paragraph.ProcessCommonAttributes(en, styleAttributes);
+
+			AlternateProcessHtmlChunks(en, "</h" + level + ">");
+
+			Paragraph p = new Paragraph(elements);
+			p.InsertInProperties(prop =>
+				prop.ParagraphStyleId = new ParagraphStyleId() { Val = htmlStyles.GetStyle(htmlStyles.DefaultStyles.HeadingStyle + level, StyleValues.Paragraph) });
+
+			// Check if the line starts with a number format (1., 1.1., 1.1.1.)
+			// If it does, make sure we make the heading a numbered item
+			OpenXmlElement firstElement = elements.First();
+			Match regexMatch = Regex.Match(firstElement.InnerText, @"(?m)^(\d+.)*\s");
+
+			// Make sure we only grab the heading if it starts with a number
+			if (regexMatch.Groups.Count > 1 && regexMatch.Groups[1].Captures.Count > 0)
+			{
+				int indentLevel = regexMatch.Groups[1].Captures.Count;
+
+				// Strip numbers from text
+				firstElement.InnerXml = firstElement.InnerXml.Replace(firstElement.InnerText, firstElement.InnerText.Substring(indentLevel * 2 + 1)); // number, dot and whitespace
+
+				htmlStyles.NumberingList.ApplyNumberingToHeadingParagraph(p, indentLevel);
+			}
+
+			htmlStyles.Paragraph.ApplyTags(p);
+			htmlStyles.Paragraph.EndTag("<h" + level + ">");
+			
+			this.elements.Clear();
+			AddParagraph(p);
+			AddParagraph(currentParagraph = htmlStyles.Paragraph.NewParagraph());
+		}
+
+		#endregion
+
+		#region ProcessHorizontalLine
+
+		private void ProcessHorizontalLine(HtmlEnumerator en)
+		{
+			// Insert an horizontal line as it stands in many emails.
+            CompleteCurrentParagraph(true);
+
+			// If the previous paragraph contains a bottom border or is a Table, we add some spacing between the <hr>
+			// and the previous element or Word will display only the last border.
+			// (see Remarks: http://msdn.microsoft.com/en-us/library/documentformat.openxml.wordprocessing.bottomborder%28office.14%29.aspx)
+            if (paragraphs.Count >= 2)
+            {
+                OpenXmlCompositeElement previousElement = paragraphs[paragraphs.Count - 2];
+                bool addSpacing = false;
+                ParagraphProperties prop = previousElement.GetFirstChild<ParagraphProperties>();
+                if (prop != null)
+                {
+                    if (prop.ParagraphBorders != null && prop.ParagraphBorders.BottomBorder != null
+                        && prop.ParagraphBorders.BottomBorder.Size > 0U)
+                            addSpacing = true;
+                }
+                else
+                {
+                    if (previousElement is Table)
+                        addSpacing = true;
+                }
+
+                if (addSpacing)
+                {
+                    currentParagraph.InsertInProperties(p => p.SpacingBetweenLines = new SpacingBetweenLines() { Before = "240" });
+                }
+            }
+
+			// if this paragraph has no children, it will be deleted in RemoveEmptyParagraphs()
+			// in order to kept the <hr>, we force an empty run
+            currentParagraph.Append(new Run());
+
+			// Get style from border (only top) or use Default style 
+			TopBorder hrBorderStyle = null;
+						
+			var border = en.StyleAttributes.GetAsBorder("border");
+			if (!border.IsEmpty && border.Top.IsValid)							
+				hrBorderStyle = new TopBorder { Val = border.Top.Style, Color = StringValue.FromString(border.Top.Color.ToHexString()), Size = (uint)border.Top.Width.Value };			
+			else
+				hrBorderStyle = new TopBorder() { Val = BorderValues.Single, Size = 4U };
+
+			currentParagraph.InsertInProperties(prop => 
+			prop.ParagraphBorders = new ParagraphBorders {
+				TopBorder = hrBorderStyle
+			});
+		}
+
+		#endregion
+
+		#region ProcessHtml
+
+		private void ProcessHtml(HtmlEnumerator en)
+		{
+			List<OpenXmlElement> styleAttributes = new List<OpenXmlElement>();
+			htmlStyles.Paragraph.ProcessCommonAttributes(en, styleAttributes);
+
+			if (styleAttributes.Count > 0)
+				htmlStyles.Runs.BeginTag(en.CurrentTag, styleAttributes.ToArray());
+		}
+
+		#endregion
+
+		#region ProcessHtmlElement
+
+		private void ProcessHtmlElement<T>(HtmlEnumerator en) where T: OpenXmlLeafElement, new()
+		{
+			ProcessHtmlElement<T>(en, new T());
+		}
+
+		/// <summary>
+		/// Generic handler for processing style on any Html element.
+		/// </summary>
+		private void ProcessHtmlElement<T>(HtmlEnumerator en, OpenXmlLeafElement style) where T: OpenXmlLeafElement
+		{
+			List<OpenXmlElement> styleAttributes = new List<OpenXmlElement>() { style };
+			ProcessContainerAttributes(en, styleAttributes);
+			htmlStyles.Runs.MergeTag(en.CurrentTag, styleAttributes);
+		}
+
+		#endregion
+
+		#region ProcessFigureCaption
+
+		private void ProcessFigureCaption(HtmlEnumerator en)
+		{
+			this.CompleteCurrentParagraph(true);
+
+			currentParagraph.Append(
+					new ParagraphProperties {
+						ParagraphStyleId = new ParagraphStyleId() { Val = htmlStyles.GetStyle(htmlStyles.DefaultStyles.CaptionStyle, StyleValues.Paragraph) },
+						KeepNext = new KeepNext()
+					},
+					new Run(
+						new Text("Figure ") { Space = SpaceProcessingModeValues.Preserve }
+					),
+					new SimpleField(
+						new Run(
+							new Text(AddFigureCaption().ToString(CultureInfo.InvariantCulture)))
+					) { Instruction = " SEQ Figure \\* ARABIC " }
+				);
+
+			ProcessHtmlChunks(en, "</figcaption>");
+
+			if (elements.Count > 0) // any caption?
+			{
+				Text t = (elements[0] as Run).GetFirstChild<Text>();
+				t.Text = " " + t.InnerText; // append a space after the numero of the picture
+			}
+
+			this.CompleteCurrentParagraph(true);
+		}
+
+		#endregion
+
+		#region ProcessImage
+
+		private void ProcessImage(HtmlEnumerator en)
+		{
+			Drawing drawing = null;
+			wBorder border = new wBorder() { Val = BorderValues.None };
+			string src = en.Attributes["src"];
+			Uri uri = null;
+
+			// Bug reported by Erik2014. Inline 64 bit images can be too big and Uri.TryCreate will fail silently with a SizeLimit error.
+			// To circumvent this buffer size, we will work either on the Uri, either on the original src.
+			if (src != null && (IO.DataUri.IsWellFormed(src) || Uri.TryCreate(src, UriKind.RelativeOrAbsolute, out uri)))
+			{
+				string alt = (en.Attributes["title"] ?? en.Attributes["alt"]) ?? String.Empty;
+
+				Size preferredSize = Size.Empty;
+				Unit wu = en.Attributes.GetAsUnit("width");
+				if (!wu.IsValid) wu = en.StyleAttributes.GetAsUnit("width");
+				Unit hu = en.Attributes.GetAsUnit("height");
+				if (!hu.IsValid) hu = en.StyleAttributes.GetAsUnit("height");
+
+				// % is not supported
+				if (wu.IsFixed && wu.Value > 0)
+				{
+					preferredSize.Width = wu.ValueInPx;
+				}
+                if (hu.IsFixed && hu.Value > 0)
+				{
+					// Image perspective skewed. Bug fixed by ddeforge on github.com/onizet/html2openxml/discussions/350500
+					preferredSize.Height = hu.ValueInPx;
+				}
+
+				SideBorder attrBorder = en.StyleAttributes.GetAsSideBorder("border");
+				if (attrBorder.IsValid)
+				{
+					border.Val = attrBorder.Style;
+					border.Color = attrBorder.Color.ToHexString();
+					border.Size = (uint) attrBorder.Width.ValueInPx * 4;
+				}
+				else
+				{
+					var attrBorderWidth = en.Attributes.GetAsUnit("border");
+					if (attrBorderWidth.IsValid)
+					{
+						border.Val = BorderValues.Single;
+						border.Size = (uint) attrBorderWidth.ValueInPx * 4;
+					}
+				}
+
+				drawing = AddImagePart(src, alt, preferredSize);
+			}
+
+			if (drawing != null)
+			{
+				Run run = new Run(drawing);
+				if (border.Val != BorderValues.None) run.InsertInProperties(prop => prop.Border = border);
+				elements.Add(run);
+			}
+		}
+
+		#endregion
+
+		#region ProcessLi
+
+		private void ProcessLi(HtmlEnumerator en)
+		{
+			CompleteCurrentParagraph(false);
+			currentParagraph = htmlStyles.Paragraph.NewParagraph();
+
+			int numberingId = htmlStyles.NumberingList.ProcessItem(en);
+			int level = htmlStyles.NumberingList.LevelIndex;
+
+			// Save the new paragraph reference to support nested numbering list.
+			Paragraph p = currentParagraph;
+			currentParagraph.InsertInProperties(prop => {
+				prop.ParagraphStyleId = new ParagraphStyleId() { Val = GetStyleIdForListItem(en) };
+				prop.Indentation = level < 2? null : new Indentation() { Left = (level * 780).ToString(CultureInfo.InvariantCulture) };
+				prop.NumberingProperties = new NumberingProperties {
+					NumberingLevelReference = new NumberingLevelReference() { Val = level - 1 },
+					NumberingId = new NumberingId() { Val = numberingId }
+				};
+			});
+
+			// Restore the original elements list
+			AddParagraph(currentParagraph);
+
+			// Continue to process the html until we found </li>
+			HtmlStyles.Paragraph.ApplyTags(currentParagraph);
+			AlternateProcessHtmlChunks(en, "</li>");
+			p.Append(elements);
+			this.elements.Clear();
+		}
+
+        private string GetStyleIdForListItem(HtmlEnumerator en) 
+        { 
+            return GetStyleIdFromClasses(en.Attributes.GetAsClass()) 
+                   ?? GetStyleIdFromClasses(htmlStyles.NumberingList.GetCurrentListClasses) 
+                   ?? htmlStyles.DefaultStyles.ListParagraphStyle; 
+        }
+
+        private string GetStyleIdFromClasses(string[] classes)  
+        {  
+            if (classes != null) 
+            { 
+                foreach (string className in classes) 
+                { 
+                    string styleId = htmlStyles.GetStyle(className, StyleValues.Paragraph, ignoreCase: true); 
+                    if (styleId != null) 
+                    { 
+                        return styleId; 
+                    } 
+                } 
+            } 
+			 
+            return null; 
+        }
+
+        #endregion
+
+		#region ProcessLink
+
+		private void ProcessLink(HtmlEnumerator en)
+		{
+			String att = en.Attributes["href"];
+			Hyperlink h = null;
+			Uri uri = null;
+
+
+			if (!String.IsNullOrEmpty(att))
+			{
+				// handle link where the http:// is missing and that starts directly with www
+				if(att.StartsWith("www.", StringComparison.OrdinalIgnoreCase))
+					att = "http://" + att;
+
+				// is it an anchor?
+				if (att[0] == '#' && att.Length > 1)
+				{
+					// Always accept _top anchor
+					if (!this.ExcludeLinkAnchor || att == "#_top")
+					{
+						h = new Hyperlink(
+							) { History = true, Anchor = att.Substring(1) };
+					}
+				}
+				// ensure the links does not start with javascript:
+				else if (Uri.TryCreate(att, UriKind.Absolute, out uri) && uri.Scheme != "javascript")
+				{
+					HyperlinkRelationship extLink = mainPart.AddHyperlinkRelationship(uri, true);
+
+					h = new Hyperlink(
+						) { History = true, Id = extLink.Id };
+				}
+			}
+
+			if (h == null)
+			{
+				// link to a broken url, simply process the content of the tag
+				ProcessHtmlChunks(en, "</a>");
+				return;
+			}
+
+			att = en.Attributes["title"];
+			if (!String.IsNullOrEmpty(att)) h.Tooltip = att;
+
+			AlternateProcessHtmlChunks(en, "</a>");
+
+			if (elements.Count == 0) return;
+
+			// Let's see whether the link tag include an image inside its body.
+			// If so, the Hyperlink OpenXmlElement is lost and we'll keep only the images
+			// and applied a HyperlinkOnClick attribute.
+			List<OpenXmlElement> imageInLink = elements.FindAll(e => { return e.HasChild<Drawing>(); });
+			if (imageInLink.Count != 0)
+			{
+				for (int i = 0; i < imageInLink.Count; i++)
+				{
+					// Retrieves the "alt" attribute of the image and apply it as the link's tooltip
+					Drawing d = imageInLink[i].GetFirstChild<Drawing>();
+					var enDp = d.Descendants<pic.NonVisualDrawingProperties>().GetEnumerator();
+					String alt;
+					if (enDp.MoveNext()) alt = enDp.Current.Description;
+					else alt = null;
+
+					d.InsertInDocProperties(
+							new a.HyperlinkOnClick() { Id = h.Id ?? h.Anchor, Tooltip = alt });
+				}
+			}
+
+			// Append the processed elements and put them to the Run of the Hyperlink
+			h.Append(elements);
+
+			// can't use GetFirstChild<Run> or we may find the one containing the image
+			foreach (var el in h.ChildElements)
+			{
+				Run run = el as Run;
+				if (run != null && !run.HasChild<Drawing>())
+				{
+					run.InsertInProperties(prop =>
+						prop.RunStyle = new RunStyle() { Val = htmlStyles.GetStyle(htmlStyles.DefaultStyles.HyperlinkStyle, StyleValues.Character) });
+					break;
+				}
+			}
+
+			this.elements.Clear();
+
+			// Append the hyperlink
+			elements.Add(h);
+
+			if (imageInLink.Count > 0) CompleteCurrentParagraph(true);
+		}
+
+		#endregion
+
+		#region ProcessNumberingList
+
+		private void ProcessNumberingList(HtmlEnumerator en)
+		{
+			htmlStyles.NumberingList.BeginList(en);
+		}
+
+		#endregion
+
+		#region ProcessParagraph
+
+		private void ProcessParagraph(HtmlEnumerator en)
+		{
+			CompleteCurrentParagraph(true);
+
+			// Respect this order: this is the way the browsers apply them
+			String attrValue = en.StyleAttributes["text-align"];
+			if (attrValue == null) attrValue = en.Attributes["align"];
+
+			if (attrValue != null)
+			{
+				JustificationValues? align = Converter.ToParagraphAlign(attrValue);
+				if (align.HasValue)
+				{
+					currentParagraph.InsertInProperties(prop => prop.Justification = new Justification { Val = align });
+				}
+			}
+
+			List<OpenXmlElement> styleAttributes = new List<OpenXmlElement>();
+			bool newParagraph = ProcessContainerAttributes(en, styleAttributes);
+
+			if (styleAttributes.Count > 0)
+				htmlStyles.Runs.BeginTag(en.CurrentTag, styleAttributes.ToArray());
+
+			if (newParagraph)
+			{
+				AlternateProcessHtmlChunks(en, en.ClosingCurrentTag);
+				ProcessClosingParagraph(en);
+			}
+		}
+
+		#endregion
+
+		#region ProcessPre
+
+		private void ProcessPre(HtmlEnumerator en)
+		{
+			CompleteCurrentParagraph();
+			currentParagraph = htmlStyles.Paragraph.NewParagraph();
+
+			// Oftenly, <pre> tag are used to renders some code examples. They look better inside a table
+            if (this.RenderPreAsTable)
+            {
+                Table currentTable = new Table(
+                    new TableProperties (
+                        new TableStyle() { Val = htmlStyles.GetStyle(htmlStyles.DefaultStyles.PreTableStyle, StyleValues.Table) },
+                        new TableWidth() { Type = TableWidthUnitValues.Pct, Width = "5000" } // 100% * 50
+					),
+                    new TableGrid(
+                        new GridColumn() { Width = "5610" }),
+                    new TableRow(
+                        new TableCell(
+                    // Ensure the border lines are visible (regardless of the style used)
+                            new TableCellProperties
+                            {
+                                TableCellBorders = new TableCellBorders(
+                                   new TopBorder() { Val = BorderValues.Single },
+                                   new LeftBorder() { Val = BorderValues.Single },
+                                   new BottomBorder() { Val = BorderValues.Single },
+                                   new RightBorder() { Val = BorderValues.Single })
+                            },
+                            currentParagraph))
+                );
+
+                AddParagraph(currentTable);
+                tables.NewContext(currentTable);
+            }
+            else
+            {
+                AddParagraph(currentParagraph);
+            }
+
+			// Process the entire <pre> tag and append it to the document
+			List<OpenXmlElement> styleAttributes = new List<OpenXmlElement>();
+			ProcessContainerAttributes(en, styleAttributes);
+
+			if (styleAttributes.Count > 0)
+				htmlStyles.Runs.BeginTag(en.CurrentTag, styleAttributes.ToArray());
+
+			AlternateProcessHtmlChunks(en, "</pre>");
+
+			if (styleAttributes.Count > 0)
+				htmlStyles.Runs.EndTag(en.CurrentTag);
+
+			if (RenderPreAsTable)
+				tables.CloseContext();
+
+			CompleteCurrentParagraph();
+		}
+
+		#endregion
+
+		#region ProcessQuote
+
+		private void ProcessQuote(HtmlEnumerator en)
+		{
+			// The browsers render the quote tag between a kind of separators.
+			// We add the Quote style to the nested runs to match more Word.
+
+			Run run = new Run(
+				new Text(" " + HtmlStyles.QuoteCharacters.Prefix) { Space = SpaceProcessingModeValues.Preserve }
+			);
+
+			htmlStyles.Runs.ApplyTags(run);
+			elements.Add(run);
+
+			ProcessHtmlElement<RunStyle>(en, new RunStyle() { Val = htmlStyles.GetStyle(htmlStyles.DefaultStyles.QuoteStyle, StyleValues.Character) });
+		}
+
+		#endregion
+
+		#region ProcessSpan
+
+		private void ProcessSpan(HtmlEnumerator en)
+		{
+			// A span style attribute can contains many information: font color, background color, font size,
+			// font family, ...
+			// We'll check for each of these and add apply them to the next build runs.
+
+			List<OpenXmlElement> styleAttributes = new List<OpenXmlElement>();
+			bool newParagraph = ProcessContainerAttributes(en, styleAttributes);
+
+			if (styleAttributes.Count > 0)
+				htmlStyles.Runs.MergeTag(en.CurrentTag, styleAttributes);
+
+			if (newParagraph)
+			{
+				AlternateProcessHtmlChunks(en, en.ClosingCurrentTag);
+				CompleteCurrentParagraph(true);
+			}
+		}
+
+		#endregion
+
+		#region ProcessSubscript
+
+		private void ProcessSubscript(HtmlEnumerator en)
+		{
+			ProcessHtmlElement<VerticalTextAlignment>(en, new VerticalTextAlignment() { Val = VerticalPositionValues.Subscript });
+		}
+
+		#endregion
+
+		#region ProcessSuperscript
+
+		private void ProcessSuperscript(HtmlEnumerator en)
+		{
+			ProcessHtmlElement<VerticalTextAlignment>(en, new VerticalTextAlignment() { Val = VerticalPositionValues.Superscript });
+		}
+
+		#endregion
+
+		#region ProcessUnderline
+
+		private void ProcessUnderline(HtmlEnumerator en)
+		{
+			ProcessHtmlElement<Underline>(en, new Underline() { Val = UnderlineValues.Single });
+		}
+
+		#endregion
+
+		#region ProcessTable
+
+		private void ProcessTable(HtmlEnumerator en)
+		{
+			TableProperties properties = new TableProperties(
+				new TableStyle() { Val = htmlStyles.GetStyle(htmlStyles.DefaultStyles.TableStyle, StyleValues.Table) }
+			);
+			Table currentTable = new Table(properties);
+
+			string classValue = en.Attributes["class"];
+			if (classValue != null)
+			{
+				classValue = htmlStyles.GetStyle(classValue, StyleValues.Table, ignoreCase: true);
+				if (classValue != null)
+					properties.TableStyle.Val = classValue;
+			}
+
+			int? border = en.Attributes.GetAsInt("border");
+			if (border.HasValue && border.Value > 0)
+			{
+				bool handleBorders = true;
+				if (classValue != null)
+				{
+					// check whether the style in use have borders
+                    String styleId = this.htmlStyles.GetStyle(classValue, StyleValues.Table, true);
+					if (styleId != null)
+                    {
+                        var s = mainPart.StyleDefinitionsPart.Styles.Elements<Style>().First(e => e.StyleId == styleId);
+                        if (s.StyleTableProperties.TableBorders != null) handleBorders = false;
+                    }
+				}
+
+				// If the border has been specified, we display the Table Grid style which display
+				// its grid lines. Otherwise the default table style hides the grid lines.
+				if (handleBorders && properties.TableStyle.Val != htmlStyles.DefaultStyles.TableStyle)
+				{
+					uint borderSize = border.Value > 1? (uint) new Unit(UnitMetric.Pixel, border.Value).ValueInDxa : 1;
+					properties.TableBorders = new TableBorders() {
+						TopBorder = new TopBorder { Val = BorderValues.None },
+						LeftBorder = new LeftBorder { Val = BorderValues.None },
+						RightBorder = new RightBorder { Val = BorderValues.None },
+						BottomBorder = new BottomBorder { Val = BorderValues.None },
+						InsideHorizontalBorder = new InsideHorizontalBorder { Val = BorderValues.Single, Size = borderSize },
+						InsideVerticalBorder = new InsideVerticalBorder { Val = BorderValues.Single, Size = borderSize }
+					};
+				}
+			}
+			// is the border=0? If so, we remove the border regardless the style in use
+			else if (border == 0)
+			{
+				properties.TableBorders = new TableBorders() {
+					TopBorder = new TopBorder { Val = BorderValues.None },
+					LeftBorder = new LeftBorder { Val = BorderValues.None },
+					RightBorder = new RightBorder { Val = BorderValues.None },
+					BottomBorder = new BottomBorder { Val = BorderValues.None },
+					InsideHorizontalBorder = new InsideHorizontalBorder { Val = BorderValues.None },
+					InsideVerticalBorder = new InsideVerticalBorder { Val = BorderValues.None }
+				};
+			}
+			else
+            {
+				var styleBorder = en.StyleAttributes.GetAsBorder("border");
+				if (!styleBorder.IsEmpty)
+				{
+					properties.TableBorders = new TableBorders();
+
+					if (styleBorder.Left.IsValid)
+						properties.TableBorders.LeftBorder = new LeftBorder { Val = styleBorder.Left.Style, Color = StringValue.FromString(styleBorder.Left.Color.ToHexString()), Size = (uint)styleBorder.Left.Width.ValueInDxa };
+					if (styleBorder.Right.IsValid)
+						properties.TableBorders.RightBorder = new RightBorder { Val = styleBorder.Right.Style, Color = StringValue.FromString(styleBorder.Right.Color.ToHexString()), Size = (uint)styleBorder.Right.Width.ValueInDxa };
+					if (styleBorder.Top.IsValid)
+						properties.TableBorders.TopBorder = new TopBorder { Val = styleBorder.Top.Style, Color = StringValue.FromString(styleBorder.Top.Color.ToHexString()), Size = (uint)styleBorder.Top.Width.ValueInDxa };
+					if (styleBorder.Bottom.IsValid)
+						properties.TableBorders.BottomBorder = new BottomBorder { Val = styleBorder.Bottom.Style, Color = StringValue.FromString(styleBorder.Bottom.Color.ToHexString()), Size = (uint)styleBorder.Bottom.Width.ValueInDxa };
+				}
+			}			
+
+			Unit unit = en.StyleAttributes.GetAsUnit("width");
+			if (!unit.IsValid) unit = en.Attributes.GetAsUnit("width");
+
+			if (unit.IsValid)
+			{
+				switch (unit.Type)
+				{
+					case UnitMetric.Percent:
+						properties.TableWidth = new TableWidth() { Type = TableWidthUnitValues.Pct, Width = (unit.Value * 50).ToString(CultureInfo.InvariantCulture) }; break;
+					case UnitMetric.Point:
+						properties.TableWidth = new TableWidth() { Type = TableWidthUnitValues.Dxa, Width = unit.ValueInDxa.ToString(CultureInfo.InvariantCulture) }; break;
+					case UnitMetric.Pixel:
+						properties.TableWidth = new TableWidth() { Type = TableWidthUnitValues.Dxa, Width = unit.ValueInDxa.ToString(CultureInfo.InvariantCulture) }; break;
+				}
+			}
+			else
+			{
+				// Use Auto=0 instead of Pct=auto
+				// bug reported by scarhand (https://html2openxml.codeplex.com/workitem/12494)
+				properties.TableWidth = new TableWidth() { Type = TableWidthUnitValues.Auto, Width = "0" };
+			}
+
+			string align = en.Attributes["align"];
+			if (align != null)
+			{
+				JustificationValues? halign = Converter.ToParagraphAlign(align);
+				if (halign.HasValue)
+					properties.TableJustification = new TableJustification() { Val = halign.Value.ToTableRowAlignment() };
+			}
+
+			// only if the table is left aligned, we can handle some left margin indentation
+			// Right margin + Right align has no equivalent in OpenXml
+			if (align == null || align == "left")
+			{
+				Margin margin = en.StyleAttributes.GetAsMargin("margin");
+
+				// OpenXml doesn't support table margin in Percent, but Html does
+				// the margin part has been implemented by Olek (patch #8457)
+
+				TableCellMarginDefault cellMargin = new TableCellMarginDefault();
+                if (margin.Left.IsFixed)
+					cellMargin.TableCellLeftMargin = new TableCellLeftMargin() { Type = TableWidthValues.Dxa, Width = (short) margin.Left.ValueInDxa };
+                if (margin.Right.IsFixed)
+					cellMargin.TableCellRightMargin = new TableCellRightMargin() { Type = TableWidthValues.Dxa, Width = (short) margin.Right.ValueInDxa };
+                if (margin.Top.IsFixed)
+					cellMargin.TopMargin = new TopMargin() { Type = TableWidthUnitValues.Dxa, Width = margin.Top.ValueInDxa.ToString(CultureInfo.InvariantCulture) };
+                if (margin.Bottom.IsFixed)
+					cellMargin.BottomMargin = new BottomMargin() { Type = TableWidthUnitValues.Dxa, Width = margin.Bottom.ValueInDxa.ToString(CultureInfo.InvariantCulture) };
+
+                // Align table according to the margin 'auto' as it stands in Html
+                if (margin.Left.Type == UnitMetric.Auto || margin.Right.Type == UnitMetric.Auto)
+                {
+                    TableRowAlignmentValues justification;
+
+                    if (margin.Left.Type == UnitMetric.Auto && margin.Right.Type == UnitMetric.Auto)
+                        justification = TableRowAlignmentValues.Center;
+                    else if (margin.Left.Type == UnitMetric.Auto)
+                        justification = TableRowAlignmentValues.Right;
+                    else
+                        justification = TableRowAlignmentValues.Left;
+
+                    properties.TableJustification = new TableJustification() { Val = justification };
+                }
+
+				if (cellMargin.HasChildren)
+					properties.TableCellMarginDefault = cellMargin;
+			}
+
+			int? spacing = en.Attributes.GetAsInt("cellspacing");
+			if (spacing.HasValue)
+                properties.TableCellSpacing = new TableCellSpacing { Type = TableWidthUnitValues.Dxa, Width = new Unit(UnitMetric.Pixel, spacing.Value).ValueInDxa.ToString(CultureInfo.InvariantCulture) };
+
+			int? padding = en.Attributes.GetAsInt("cellpadding");
+            if (padding.HasValue)
+            {
+                int paddingDxa = (int) new Unit(UnitMetric.Pixel, padding.Value).ValueInDxa;
+
+                TableCellMarginDefault cellMargin = new TableCellMarginDefault();
+                cellMargin.TableCellLeftMargin = new TableCellLeftMargin() { Type = TableWidthValues.Dxa, Width = (short) paddingDxa };
+                cellMargin.TableCellRightMargin = new TableCellRightMargin() { Type = TableWidthValues.Dxa, Width = (short) paddingDxa };
+                cellMargin.TopMargin = new TopMargin() { Type = TableWidthUnitValues.Dxa, Width = paddingDxa.ToString(CultureInfo.InvariantCulture) };
+                cellMargin.BottomMargin = new BottomMargin() { Type = TableWidthUnitValues.Dxa, Width = paddingDxa.ToString(CultureInfo.InvariantCulture) };
+                properties.TableCellMarginDefault = cellMargin;
+            }
+
+			List<OpenXmlElement> runStyleAttributes = new List<OpenXmlElement>();
+			htmlStyles.Tables.ProcessCommonAttributes(en, runStyleAttributes);
+			if (runStyleAttributes.Count > 0)
+				htmlStyles.Runs.BeginTag(en.CurrentTag, runStyleAttributes.ToArray());
+
+
+			// are we currently inside another table?
+			if (tables.HasContext)
+			{
+				// Okay we will insert nested table but beware the paragraph inside TableCell should contains at least 1 run.
+
+				TableCell currentCell = tables.CurrentTable.GetLastChild<TableRow>().GetLastChild<TableCell>();
+				// don't add an empty paragraph if not required (bug #13608 by zanjo)
+				if (elements.Count == 0) currentCell.Append(currentTable);
+				else
+				{
+					currentCell.Append(new Paragraph(elements), currentTable);
+					elements.Clear();
+				}
+			}
+			else
+			{
+				CompleteCurrentParagraph();
+				this.paragraphs.Add(currentTable);
+			}
+
+			tables.NewContext(currentTable);
+		}
+
+		#endregion
+
+		#region ProcessTableCaption
+
+		private void ProcessTableCaption(HtmlEnumerator en)
+		{
+			if (!tables.HasContext) return;
+
+			string att = en.StyleAttributes["text-align"];
+			if (att == null) att = en.Attributes["align"];
+
+			ProcessHtmlChunks(en, "</caption>");
+
+			var legend = new Paragraph(
+					new ParagraphProperties {
+						ParagraphStyleId = new ParagraphStyleId() { Val = htmlStyles.GetStyle(htmlStyles.DefaultStyles.CaptionStyle, StyleValues.Paragraph) }
+					},
+					new Run(
+						new FieldChar() { FieldCharType = FieldCharValues.Begin }),
+					new Run(
+						new FieldCode(" SEQ TABLE \\* ARABIC ") { Space = SpaceProcessingModeValues.Preserve }),
+					new Run(
+						new FieldChar() { FieldCharType = FieldCharValues.End })
+				);
+			legend.Append(elements);
+			elements.Clear();
+
+			if (att != null)
+			{
+				JustificationValues? align = Converter.ToParagraphAlign(att);
+				if (align.HasValue)
+					legend.InsertInProperties(prop => prop.Justification = new Justification { Val = align } );
+			}
+			else
+			{
+				// If no particular alignement has been specified for the legend, we will align the legend
+				// relative to the owning table
+				TableProperties props = tables.CurrentTable.GetFirstChild<TableProperties>();
+				if (props != null)
+				{
+					TableJustification justif = props.GetFirstChild<TableJustification>();
+					if (justif != null) legend.InsertInProperties(prop =>
+						prop.Justification = new Justification { Val = justif.Val.Value.ToJustification() });
+				}
+			}
+
+			if (this.TableCaptionPosition == CaptionPositionValues.Above)
+				this.paragraphs.Insert(this.paragraphs.Count - 1, legend);
+			else
+				this.paragraphs.Add(legend);
+		}
+
+		#endregion
+
+		#region ProcessTableRow
+
+		private void ProcessTableRow(HtmlEnumerator en)
+		{
+			// in case the html is bad-formed and use <tr> outside a <table> tag, we will ensure
+			// a table context exists.
+			if (!tables.HasContext) return;
+
+			TableRowProperties properties = new TableRowProperties();
+			List<OpenXmlElement> runStyleAttributes = new List<OpenXmlElement>();
+
+			htmlStyles.Tables.ProcessCommonAttributes(en, runStyleAttributes);
+
+			Unit unit = en.StyleAttributes.GetAsUnit("height");
+			if (!unit.IsValid) unit = en.Attributes.GetAsUnit("height");
+
+			switch (unit.Type)
+			{
+				case UnitMetric.Point:
+					properties.AddChild(new TableRowHeight() { HeightType = HeightRuleValues.AtLeast, Val = (uint) (unit.Value * 20) });
+					break;
+				case UnitMetric.Pixel:
+					properties.AddChild(new TableRowHeight() { HeightType = HeightRuleValues.AtLeast, Val = (uint) unit.ValueInDxa });
+					break;
+			}
+
+			// Do not explicitly set the tablecell spacing in order to inherit table style (issue 107)
+			//properties.AddChild(new TableCellSpacing() { Type = TableWidthUnitValues.Dxa, Width = "0" });
+
+			TableRow row = new TableRow();
+			row.TableRowProperties = properties;
+
+			htmlStyles.Runs.ProcessCommonAttributes(en, runStyleAttributes);
+			if (runStyleAttributes.Count > 0)
+				htmlStyles.Runs.BeginTag(en.CurrentTag, runStyleAttributes.ToArray());
+
+			tables.CurrentTable.Append(row);
+			tables.CellPosition = new CellPosition(tables.CellPosition.Row + 1, 0);
+		}
+
+		#endregion
+
+		#region ProcessTableColumn
+
+		private void ProcessTableColumn(HtmlEnumerator en)
+		{
+			if (!tables.HasContext) return;
+
+			TableCellProperties properties = new TableCellProperties();
+            // in Html, table cell are vertically centered by default
+            properties.TableCellVerticalAlignment = new TableCellVerticalAlignment() { Val = TableVerticalAlignmentValues.Center };
+
+			List<OpenXmlElement> styleAttributes = new List<OpenXmlElement>();
+			List<OpenXmlElement> runStyleAttributes = new List<OpenXmlElement>();
+
+			Unit unit = en.StyleAttributes.GetAsUnit("width");
+			if (!unit.IsValid) unit = en.Attributes.GetAsUnit("width");
+
+            // The heightUnit used to retrieve a height value.
+            Unit heightUnit = en.StyleAttributes.GetAsUnit("height");
+            if (!heightUnit.IsValid) heightUnit = en.Attributes.GetAsUnit("height");
+
+            switch (unit.Type)
+			{
+				case UnitMetric.Percent:
+                    properties.TableCellWidth = new TableCellWidth() { Type = TableWidthUnitValues.Pct, Width = (unit.Value * 50).ToString(CultureInfo.InvariantCulture) };
+					break;
+				case UnitMetric.Point:
+                    // unit.ValueInPoint used instead of ValueInDxa
+                    properties.TableCellWidth = new TableCellWidth() { Type = TableWidthUnitValues.Auto, Width = (unit.ValueInPoint * 20).ToString(CultureInfo.InvariantCulture) };
+					break;
+				case UnitMetric.Pixel:
+					properties.TableCellWidth = new TableCellWidth() { Type = TableWidthUnitValues.Dxa, Width = (unit.ValueInDxa).ToString(CultureInfo.InvariantCulture) };
+					break;
+			}
+
+			// fix an issue when specifying the RowSpan or ColSpan=1 (reported by imagremlin)
+			int? colspan = en.Attributes.GetAsInt("colspan");
+			if (colspan.HasValue && colspan.Value > 1)
+			{
+				properties.GridSpan = new GridSpan() { Val = colspan };
+			}
+
+			int? rowspan = en.Attributes.GetAsInt("rowspan");
+			if (rowspan.HasValue && rowspan.Value > 1)
+			{
+				properties.VerticalMerge = new VerticalMerge() { Val = MergedCellValues.Restart };
+
+				var p = tables.CellPosition;
+                int shift = 0;
+                // if there is already a running rowSpan on a left-sided column, we have to shift this position
+                foreach (var rs in tables.RowSpan)
+                    if (rs.CellOrigin.Row < p.Row && rs.CellOrigin.Column <= p.Column + shift) shift++;
+
+                p.Offset(0, shift);
+                tables.RowSpan.Add(new HtmlTableSpan(p) {
+                    RowSpan = rowspan.Value - 1,
+                    ColSpan = colspan.HasValue && rowspan.Value > 1 ? colspan.Value : 0
+                });
+			}
+
+			// Manage vertical text (only for table cell)
+			string direction = en.StyleAttributes["writing-mode"];
+			if (direction != null)
+			{
+				switch (direction)
+				{
+					case "tb-lr":
+						properties.TextDirection = new TextDirection() { Val = TextDirectionValues.BottomToTopLeftToRight };
+						properties.TableCellVerticalAlignment = new TableCellVerticalAlignment() { Val = TableVerticalAlignmentValues.Center };
+						htmlStyles.Tables.BeginTagForParagraph(en.CurrentTag, new Justification() { Val = JustificationValues.Center });
+						break;
+					case "tb-rl":
+						properties.TextDirection = new TextDirection() { Val = TextDirectionValues.TopToBottomRightToLeft };
+						properties.TableCellVerticalAlignment = new TableCellVerticalAlignment() { Val = TableVerticalAlignmentValues.Center };
+						htmlStyles.Tables.BeginTagForParagraph(en.CurrentTag, new Justification() { Val = JustificationValues.Center });
+						break;
+				}
+			}
+
+			var padding = en.StyleAttributes.GetAsMargin("padding");
+			if (!padding.IsEmpty)
+			{
+				TableCellMargin cellMargin = new TableCellMargin();
+				var cellMarginSide = new List<KeyValuePair<Unit, TableWidthType>>();
+				cellMarginSide.Add(new KeyValuePair<Unit, TableWidthType>(padding.Top, new TopMargin()));
+				cellMarginSide.Add(new KeyValuePair<Unit, TableWidthType>(padding.Left, new LeftMargin()));
+				cellMarginSide.Add(new KeyValuePair<Unit, TableWidthType>(padding.Bottom, new BottomMargin()));
+				cellMarginSide.Add(new KeyValuePair<Unit, TableWidthType>(padding.Right, new RightMargin()));
+
+				foreach (var pair in cellMarginSide)
+				{
+					if (!pair.Key.IsValid || pair.Key.Value == 0) continue;
+					if (pair.Key.Type == UnitMetric.Percent)
+					{
+						pair.Value.Width = (pair.Key.Value * 50).ToString(CultureInfo.InvariantCulture);
+						pair.Value.Type = TableWidthUnitValues.Pct;
+					}
+					else
+					{
+						pair.Value.Width = pair.Key.ValueInDxa.ToString(CultureInfo.InvariantCulture);
+						pair.Value.Type = TableWidthUnitValues.Dxa;
+					}
+
+					cellMargin.AddChild(pair.Value);
+				}
+
+				properties.TableCellMargin = cellMargin;
+			}
+
+			var border = en.StyleAttributes.GetAsBorder("border");
+			if (!border.IsEmpty)
+			{
+				properties.TableCellBorders = new TableCellBorders();
+
+				if (border.Left.IsValid)
+					properties.TableCellBorders.LeftBorder = new LeftBorder { Val = border.Left.Style, Color = StringValue.FromString(border.Left.Color.ToHexString()), Size = (uint)border.Left.Width.ValueInDxa };
+				if (border.Right.IsValid)
+					properties.TableCellBorders.RightBorder = new RightBorder { Val = border.Right.Style, Color = StringValue.FromString(border.Right.Color.ToHexString()), Size = (uint)border.Right.Width.ValueInDxa };
+				if (border.Top.IsValid)
+					properties.TableCellBorders.TopBorder = new TopBorder { Val = border.Top.Style, Color = StringValue.FromString(border.Top.Color.ToHexString()), Size = (uint)border.Top.Width.ValueInDxa };
+				if (border.Bottom.IsValid)
+					properties.TableCellBorders.BottomBorder = new BottomBorder { Val = border.Bottom.Style, Color = StringValue.FromString(border.Bottom.Color.ToHexString()), Size = (uint)border.Bottom.Width.ValueInDxa };
+			}
+
+			htmlStyles.Tables.ProcessCommonAttributes(en, runStyleAttributes);
+			if (styleAttributes.Count > 0)
+				htmlStyles.Tables.BeginTag(en.CurrentTag, styleAttributes);
+			if (runStyleAttributes.Count > 0)
+				htmlStyles.Runs.BeginTag(en.CurrentTag, runStyleAttributes.ToArray());
+
+			TableCell cell = new TableCell();
+			if (properties.HasChildren) cell.TableCellProperties = properties;
+                  
+            // The heightUnit value used to append a height to the TableRowHeight.
+            var row = tables.CurrentTable.GetLastChild<TableRow>();
+
+            switch (heightUnit.Type)
+            {
+                case UnitMetric.Point:
+                    row.TableRowProperties.AddChild(new TableRowHeight() { HeightType = HeightRuleValues.AtLeast, Val = (uint)(heightUnit.Value * 20) });
+
+                    break;
+                case UnitMetric.Pixel:
+					row.TableRowProperties.AddChild(new TableRowHeight() { HeightType = HeightRuleValues.AtLeast, Val = (uint)heightUnit.ValueInDxa });
+                    break;
+            }
+
+            row.Append(cell);
+
+            if (en.IsSelfClosedTag) // Force a call to ProcessClosingTableColumn
+				ProcessClosingTableColumn(en);
+			else
+			{
+				// we create a new currentParagraph to add new runs inside the TableCell
+				cell.Append(currentParagraph = new Paragraph());
+			}
+		}
+
+		#endregion
+
+		#region ProcessTablePart
+
+		private void ProcessTablePart(HtmlEnumerator en)
+		{
+			List<OpenXmlElement> styleAttributes = new List<OpenXmlElement>();
+
+			htmlStyles.Tables.ProcessCommonAttributes(en, styleAttributes);
+
+			if (styleAttributes.Count > 0)
+				htmlStyles.Tables.BeginTag(en.CurrentTag, styleAttributes.ToArray());
+		}
+
+		#endregion
+
+		#region ProcessXmlDataIsland
+
+		private void ProcessXmlDataIsland(HtmlEnumerator en)
+		{
+			// Process inner Xml data island and do nothing.
+			// The Xml has this format:
+			/* <?xml:namespace prefix=o ns="urn:schemas-microsoft-com:office:office">
+			   <globalGuideLine>
+				   <employee>
+					  <FirstName>Austin</FirstName>
+					  <LastName>Hennery</LastName>
+				   </employee>
+			   </globalGuideLine>
+			 */
+
+			// Move to the first root element of the Xml then process until the end of the xml chunks.
+			while (en.MoveNext() && !en.IsCurrentHtmlTag) ;
+
+			if (en.Current != null)
+			{
+				string xmlRootElement = en.ClosingCurrentTag;
+				while (en.MoveUntilMatch(xmlRootElement)) ;
+			}
+		}
+
+		#endregion
+
+		// Closing tags
+
+		#region ProcessClosingBlockQuote
+
+		private void ProcessClosingBlockQuote(HtmlEnumerator en)
+		{
+			CompleteCurrentParagraph(true);
+			htmlStyles.Paragraph.EndTag("<blockquote>");
+		}
+
+		#endregion
+
+		#region ProcessClosingDiv
+
+		private void ProcessClosingDiv(HtmlEnumerator en)
+		{
+			// Mimic the rendering of the browser:
+			ProcessBr(en);
+			ProcessClosingTag(en);
+		}
+
+		#endregion
+
+		#region ProcessClosingTag
+
+		private void ProcessClosingTag(HtmlEnumerator en)
+		{
+			string openingTag = en.CurrentTag.Replace("/", "");
+			htmlStyles.Runs.EndTag(openingTag);
+			htmlStyles.Paragraph.EndTag(openingTag);
+		}
+
+		#endregion
+
+		#region ProcessClosingNumberingList
+
+		private void ProcessClosingNumberingList(HtmlEnumerator en)
+		{
+			htmlStyles.NumberingList.EndList();
+
+			// If we are no more inside a list, we move to another paragraph (as we created
+			// one for containing all the <li>. This will ensure the next run will not be added to the <li>.
+			if (htmlStyles.NumberingList.LevelIndex == 0)
+				AddParagraph(currentParagraph = htmlStyles.Paragraph.NewParagraph());
+		}
+
+		#endregion
+
+		#region ProcessClosingParagraph
+
+		private void ProcessClosingParagraph(HtmlEnumerator en)
+		{
+			CompleteCurrentParagraph(true);
+
+			string tag = en.CurrentTag.Replace("/", "");
+			htmlStyles.Runs.EndTag(tag);
+			htmlStyles.Paragraph.EndTag(tag);
+		}
+
+		#endregion
+
+		#region ProcessClosingQuote
+
+		private void ProcessClosingQuote(HtmlEnumerator en)
+		{
+			Run run = new Run(
+				new Text(HtmlStyles.QuoteCharacters.Suffix) { Space = SpaceProcessingModeValues.Preserve }
+			);
+			htmlStyles.Runs.ApplyTags(run);
+			elements.Add(run);
+
+			htmlStyles.Runs.EndTag("<q>");
+		}
+
+		#endregion
+
+		#region ProcessClosingTable
+
+		private void ProcessClosingTable(HtmlEnumerator en)
+		{
+			htmlStyles.Tables.EndTag("<table>");
+			htmlStyles.Runs.EndTag("<table>");
+
+			TableRow row = tables.CurrentTable.GetFirstChild<TableRow>();
+			// Is this a misformed or empty table?
+			if (row != null)
+			{
+				// Count the number of tableCell and add as much GridColumn as we need.
+				TableGrid grid = new TableGrid();
+				foreach (TableCell cell in row.Elements<TableCell>())
+				{
+					// If that column contains some span, we need to count them also
+					int count = cell.TableCellProperties?.GridSpan?.Val ?? 1;
+					for (int i=0; i<count; i++) {
+						grid.Append(new GridColumn());
+					}
+				}
+
+				tables.CurrentTable.InsertAt<TableGrid>(grid, 1);
+			}
+
+			tables.CloseContext();
+
+			if (!tables.HasContext)
+				AddParagraph(currentParagraph = htmlStyles.Paragraph.NewParagraph());
+		}
+
+		#endregion
+
+		#region ProcessClosingTablePart
+
+		private void ProcessClosingTablePart(HtmlEnumerator en)
+		{
+			string closingTag = en.CurrentTag.Replace("/", "");
+
+			htmlStyles.Tables.EndTag(closingTag);
+		}
+
+		#endregion
+
+		#region ProcessClosingTableRow
+
+		private void ProcessClosingTableRow(HtmlEnumerator en)
+		{
+			if (!tables.HasContext) return;
+			TableRow row = tables.CurrentTable.GetLastChild<TableRow>();
+			if (row == null) return;
+
+			// Word will not open documents with empty rows (reported by scwebgroup)
+			if (row.GetFirstChild<TableCell>() == null)
+			{
+				row.Remove();
+				return;
+			}
+
+			// Add empty columns to fill rowspan
+			if (tables.RowSpan.Count > 0)
+			{
+				int rowIndex = tables.CellPosition.Row;
+
+				for (int i = 0; i < tables.RowSpan.Count; i++)
+				{
+					HtmlTableSpan tspan = tables.RowSpan[i];
+					if (tspan.CellOrigin.Row == rowIndex) continue;
+
+                    TableCell emptyCell = new TableCell(new TableCellProperties {
+								            TableCellWidth = new TableCellWidth() { Width = "0" },
+								            VerticalMerge = new VerticalMerge() },
+							            new Paragraph());
+
+                    tspan.RowSpan--;
+                    if (tspan.RowSpan == 0) { tables.RowSpan.RemoveAt(i); i--; }
+
+                    // in case of both colSpan + rowSpan on the same cell, we have to reverberate the rowSpan on the next columns too
+                    if (tspan.ColSpan > 0) emptyCell.TableCellProperties.GridSpan = new GridSpan() { Val = tspan.ColSpan };
+
+                    TableCell cell = row.GetFirstChild<TableCell>();
+                    if (tspan.CellOrigin.Column == 0 || cell == null)
+                    {
+						row.InsertAfter(emptyCell, row.TableRowProperties);
+                        continue;
+                    }
+
+                    // find the good column position, taking care of eventual colSpan
+                    int columnIndex = 0;
+                    while (columnIndex < tspan.CellOrigin.Column)
+                    {
+                        columnIndex += cell.TableCellProperties?.GridSpan?.Val ?? 1;
+                    }
+                    //while ((cell = cell.NextSibling<TableCell>()) != null);
+
+                    if (cell == null) row.AppendChild(emptyCell);
+                    else row.InsertAfter<TableCell>(emptyCell, cell);
+                }
+			}
+
+			htmlStyles.Tables.EndTag("<tr>");
+			htmlStyles.Runs.EndTag("<tr>");
+		}
+
+		#endregion
+
+		#region ProcessClosingTableColumn
+
+		private void ProcessClosingTableColumn(HtmlEnumerator en)
+		{
+			if (!tables.HasContext)
+			{
+				// When the Html is bad-formed and doesn't contain <table>, the browser renders the column separated by a space.
+				// So we do the same here
+				Run run = new Run(new Text(" ") { Space = SpaceProcessingModeValues.Preserve });
+				htmlStyles.Runs.ApplyTags(run);
+				elements.Add(run);
+				return;
+			}
+			TableCell cell = tables.CurrentTable.GetLastChild<TableRow>().GetLastChild<TableCell>();
+
+			// As we add automatically a paragraph to the cell once we create it, we'll remove it if finally, it was not used.
+			// For all the other children, we will ensure there is no more empty paragraphs (similarly to what we do at the end
+			// of the convert processing).
+			// use a basic loop instead of foreach to allow removal (bug reported by antgraf)
+			for (int i=0; i<cell.ChildElements.Count; )
+			{
+				Paragraph p = cell.ChildElements[i] as Paragraph;
+				// care of hyperlinks as they are not inside Run (bug reported by mdeclercq github.com/onizet/html2openxml/workitem/11162)
+				if (p != null && !p.HasChild<Run>() && !p.HasChild<Hyperlink>()) p.Remove();
+				else i++;
+			}
+
+			// We add this paragraph regardless it has elements or not. A TableCell requires at least a Paragraph, as the last child of
+			// of a table cell.
+			// additional check for a proper cleaning (reported by antgraf github.com/onizet/html2openxml/discussions/272744)
+			if (!(cell.LastChild is Paragraph) || elements.Count > 0) cell.Append(new Paragraph(elements));
+
+			htmlStyles.Tables.ApplyTags(cell);
+
+			// Reset all our variables and move to next cell
+			this.elements.Clear();
+			String openingTag = en.CurrentTag.Replace("/", "");
+			htmlStyles.Tables.EndTag(openingTag);
+			htmlStyles.Runs.EndTag(openingTag);
+
+			var pos = tables.CellPosition;
+			pos.Column++;
+			tables.CellPosition = pos;
+		}
+
+		#endregion
+	}
+}