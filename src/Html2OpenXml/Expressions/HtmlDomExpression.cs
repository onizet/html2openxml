--- conflicted
+++ resolved
@@ -67,11 +67,8 @@
             { TagNames.Strong, el => new PhrasingElementExpression(el, new Bold()) },
             { TagNames.Sub, el => new PhrasingElementExpression(el, new VerticalTextAlignment() { Val = VerticalPositionValues.Subscript }) },
             { TagNames.Sup, el => new PhrasingElementExpression(el, new VerticalTextAlignment() { Val = VerticalPositionValues.Superscript }) },
-<<<<<<< HEAD
             { TagNames.Table, el => new TableExpression(el) },
-=======
             { TagNames.Time, el => new PhrasingElementExpression(el) },
->>>>>>> 6bbe9f65
             { TagNames.U, el => new PhrasingElementExpression(el, new Underline() { Val = UnderlineValues.Single }) },
             { TagNames.Ul, el => new ListExpression(el) },
         };
